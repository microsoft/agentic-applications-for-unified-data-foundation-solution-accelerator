--- conflicted
+++ resolved
@@ -64,7 +64,6 @@
 
 agent_instructions = '''You are a helpful assistant.
 
-<<<<<<< HEAD
 Generate a valid T-SQL query for SQL database in Fabric for the user's request using these tables:''' + tables_str + ''' Use accurate and semantically appropriate T-SQL expressions, data types, functions, aliases, and conversions based strictly on the column definitions and the explicit or implicit intent of the user query.
 Avoid assumptions or defaults not grounded in schema or context.
 Ensure all aggregations, filters, grouping logic, and time-based calculations are precise, logically consistent, and reflect the user's intent without ambiguity.
@@ -73,17 +72,6 @@
 	- Do NOT reference column aliases from the same SELECT in ORDER BY, HAVING, or WHERE; instead, repeat the full expression or wrap the query in an outer SELECT/CTE and order by the alias there.
 Always Use the run_sql_query function to execute the SQL query and get the results.
 Do NOT execute any data modification queries (e.g., INSERT, UPDATE, DELETE).
-=======
-Generate a valid T-SQL query for SQL database in Fabric for the user's request using these tables:''' + tables_str + '''
-
-Use accurate and semantically appropriate T-SQL expressions, data types, functions, aliases, and conversions based strictly on the column definitions and the explicit or implicit intent of the user query.
-Avoid assumptions or defaults not grounded in schema or context.
-Ensure all aggregations, filters, grouping logic, and time-based calculations are precise, logically consistent, and reflect the user's intent without ambiguity.
-Be SQL Server compatible: 
-    - Do NOT put ORDER BY inside views, inline functions, subqueries, derived tables, or common table expressions unless you also use TOP/OFFSET appropriately inside that subquery.  
-    - Do NOT reference column aliases from the same SELECT in ORDER BY, HAVING, or WHERE; instead, repeat the full expression or wrap the query in an outer SELECT/CTE and order by the alias there.
-Always use the run_sql_query function to execute the SQL query and get the results.
->>>>>>> 9d05bd85
 
 If the user query is asking for a chart:
     STRICTLY FOLLOW THESE RULES:
