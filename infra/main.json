--- conflicted
+++ resolved
@@ -4,13 +4,8 @@
   "metadata": {
     "_generator": {
       "name": "bicep",
-<<<<<<< HEAD
       "version": "0.39.26.7824",
       "templateHash": "808683099459699594"
-=======
-      "version": "0.37.4.10188",
-      "templateHash": "17361504235154786095"
->>>>>>> 9d05bd85
     }
   },
   "parameters": {
@@ -421,13 +416,8 @@
           "metadata": {
             "_generator": {
               "name": "bicep",
-<<<<<<< HEAD
               "version": "0.39.26.7824",
               "templateHash": "16718832344803611069"
-=======
-              "version": "0.37.4.10188",
-              "templateHash": "10516216433256178074"
->>>>>>> 9d05bd85
             }
           },
           "parameters": {
@@ -558,13 +548,8 @@
           "metadata": {
             "_generator": {
               "name": "bicep",
-<<<<<<< HEAD
               "version": "0.39.26.7824",
               "templateHash": "9308192598252355124"
-=======
-              "version": "0.37.4.10188",
-              "templateHash": "12797831264006402074"
->>>>>>> 9d05bd85
             }
           },
           "parameters": {
@@ -1015,13 +1000,8 @@
                   "metadata": {
                     "_generator": {
                       "name": "bicep",
-<<<<<<< HEAD
                       "version": "0.39.26.7824",
                       "templateHash": "10393506767552764602"
-=======
-                      "version": "0.37.4.10188",
-                      "templateHash": "8500272062394558146"
->>>>>>> 9d05bd85
                     }
                   },
                   "parameters": {
@@ -1157,13 +1137,8 @@
                   "metadata": {
                     "_generator": {
                       "name": "bicep",
-<<<<<<< HEAD
                       "version": "0.39.26.7824",
                       "templateHash": "17296057603019338290"
-=======
-                      "version": "0.37.4.10188",
-                      "templateHash": "7024695126490280481"
->>>>>>> 9d05bd85
                     }
                   },
                   "parameters": {
@@ -1427,13 +1402,8 @@
           "metadata": {
             "_generator": {
               "name": "bicep",
-<<<<<<< HEAD
               "version": "0.39.26.7824",
               "templateHash": "13662630839938701330"
-=======
-              "version": "0.37.4.10188",
-              "templateHash": "11854622383735329272"
->>>>>>> 9d05bd85
             },
             "description": "Creates an Azure App Service plan."
           },
@@ -1571,13 +1541,8 @@
           "metadata": {
             "_generator": {
               "name": "bicep",
-<<<<<<< HEAD
               "version": "0.39.26.7824",
               "templateHash": "16065461956873699877"
-=======
-              "version": "0.37.4.10188",
-              "templateHash": "9523839857591997379"
->>>>>>> 9d05bd85
             }
           },
           "parameters": {
@@ -1661,13 +1626,8 @@
                   "metadata": {
                     "_generator": {
                       "name": "bicep",
-<<<<<<< HEAD
                       "version": "0.39.26.7824",
                       "templateHash": "15244144601163238479"
-=======
-                      "version": "0.37.4.10188",
-                      "templateHash": "3401191210177836889"
->>>>>>> 9d05bd85
                     }
                   },
                   "parameters": {
@@ -1788,13 +1748,8 @@
                           "metadata": {
                             "_generator": {
                               "name": "bicep",
-<<<<<<< HEAD
                               "version": "0.39.26.7824",
                               "templateHash": "13170597498988978976"
-=======
-                              "version": "0.37.4.10188",
-                              "templateHash": "3192232430579364811"
->>>>>>> 9d05bd85
                             },
                             "description": "Updates app settings for an Azure App Service."
                           },
@@ -1866,13 +1821,8 @@
                   "metadata": {
                     "_generator": {
                       "name": "bicep",
-<<<<<<< HEAD
                       "version": "0.39.26.7824",
                       "templateHash": "10393506767552764602"
-=======
-                      "version": "0.37.4.10188",
-                      "templateHash": "8500272062394558146"
->>>>>>> 9d05bd85
                     }
                   },
                   "parameters": {
@@ -1976,13 +1926,8 @@
                   "metadata": {
                     "_generator": {
                       "name": "bicep",
-<<<<<<< HEAD
                       "version": "0.39.26.7824",
                       "templateHash": "17296057603019338290"
-=======
-                      "version": "0.37.4.10188",
-                      "templateHash": "7024695126490280481"
->>>>>>> 9d05bd85
                     }
                   },
                   "parameters": {
@@ -2251,13 +2196,8 @@
           "metadata": {
             "_generator": {
               "name": "bicep",
-<<<<<<< HEAD
               "version": "0.39.26.7824",
               "templateHash": "9489329539323314483"
-=======
-              "version": "0.37.4.10188",
-              "templateHash": "11633224814021328050"
->>>>>>> 9d05bd85
             }
           },
           "parameters": {
@@ -2341,13 +2281,8 @@
                   "metadata": {
                     "_generator": {
                       "name": "bicep",
-<<<<<<< HEAD
                       "version": "0.39.26.7824",
                       "templateHash": "15244144601163238479"
-=======
-                      "version": "0.37.4.10188",
-                      "templateHash": "3401191210177836889"
->>>>>>> 9d05bd85
                     }
                   },
                   "parameters": {
@@ -2468,13 +2403,8 @@
                           "metadata": {
                             "_generator": {
                               "name": "bicep",
-<<<<<<< HEAD
                               "version": "0.39.26.7824",
                               "templateHash": "13170597498988978976"
-=======
-                              "version": "0.37.4.10188",
-                              "templateHash": "3192232430579364811"
->>>>>>> 9d05bd85
                             },
                             "description": "Updates app settings for an Azure App Service."
                           },
@@ -2546,13 +2476,8 @@
                   "metadata": {
                     "_generator": {
                       "name": "bicep",
-<<<<<<< HEAD
                       "version": "0.39.26.7824",
                       "templateHash": "10393506767552764602"
-=======
-                      "version": "0.37.4.10188",
-                      "templateHash": "8500272062394558146"
->>>>>>> 9d05bd85
                     }
                   },
                   "parameters": {
@@ -2656,13 +2581,8 @@
                   "metadata": {
                     "_generator": {
                       "name": "bicep",
-<<<<<<< HEAD
                       "version": "0.39.26.7824",
                       "templateHash": "17296057603019338290"
-=======
-                      "version": "0.37.4.10188",
-                      "templateHash": "7024695126490280481"
->>>>>>> 9d05bd85
                     }
                   },
                   "parameters": {
@@ -2892,13 +2812,8 @@
           },
           "appSettings": {
             "value": {
-<<<<<<< HEAD
               "APP_API_BASE_URL": "[if(equals(parameters('backendRuntimeStack'), 'python'), reference(extensionResourceId(format('/subscriptions/{0}/resourceGroups/{1}', subscription().subscriptionId, resourceGroup().name), 'Microsoft.Resources/deployments', 'deploy_backend_docker'), '2025-04-01').outputs.appUrl.value, reference(extensionResourceId(format('/subscriptions/{0}/resourceGroups/{1}', subscription().subscriptionId, resourceGroup().name), 'Microsoft.Resources/deployments', 'deploy_backend_csapi_docker'), '2025-04-01').outputs.appUrl.value)]",
               "CHAT_LANDING_TEXT": "[variables('landingText')]"
-=======
-              "APP_API_BASE_URL": "[if(equals(parameters('backendRuntimeStack'), 'python'), reference(extensionResourceId(format('/subscriptions/{0}/resourceGroups/{1}', subscription().subscriptionId, resourceGroup().name), 'Microsoft.Resources/deployments', 'deploy_backend_docker'), '2022-09-01').outputs.appUrl.value, reference(extensionResourceId(format('/subscriptions/{0}/resourceGroups/{1}', subscription().subscriptionId, resourceGroup().name), 'Microsoft.Resources/deployments', 'deploy_backend_csapi_docker'), '2022-09-01').outputs.appUrl.value)]",
-              "CHAT_LANDING_TEXT": "You can ask questions around sales, products and orders."
->>>>>>> 9d05bd85
             }
           }
         },
@@ -2908,13 +2823,8 @@
           "metadata": {
             "_generator": {
               "name": "bicep",
-<<<<<<< HEAD
               "version": "0.39.26.7824",
               "templateHash": "2962119608025483735"
-=======
-              "version": "0.37.4.10188",
-              "templateHash": "16874170101300899702"
->>>>>>> 9d05bd85
             }
           },
           "parameters": {
@@ -2980,13 +2890,8 @@
                   "metadata": {
                     "_generator": {
                       "name": "bicep",
-<<<<<<< HEAD
                       "version": "0.39.26.7824",
                       "templateHash": "15244144601163238479"
-=======
-                      "version": "0.37.4.10188",
-                      "templateHash": "3401191210177836889"
->>>>>>> 9d05bd85
                     }
                   },
                   "parameters": {
@@ -3107,13 +3012,8 @@
                           "metadata": {
                             "_generator": {
                               "name": "bicep",
-<<<<<<< HEAD
                               "version": "0.39.26.7824",
                               "templateHash": "13170597498988978976"
-=======
-                              "version": "0.37.4.10188",
-                              "templateHash": "3192232430579364811"
->>>>>>> 9d05bd85
                             },
                             "description": "Updates app settings for an Azure App Service."
                           },
