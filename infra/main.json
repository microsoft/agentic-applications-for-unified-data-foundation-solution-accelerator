{
  "$schema": "https://schema.management.azure.com/schemas/2019-04-01/deploymentTemplate.json#",
  "contentVersion": "1.0.0.0",
  "metadata": {
    "_generator": {
      "name": "bicep",
      "version": "0.38.33.27573",
<<<<<<< HEAD
      "templateHash": "6589789184204805056"
=======
      "templateHash": "15074770688425200310"
>>>>>>> 7a83ca8c
    }
  },
  "parameters": {
    "environmentName": {
      "type": "string",
      "minLength": 3,
      "maxLength": 20,
      "metadata": {
        "description": "A unique prefix for all resources in this deployment. This should be 3-20 characters long:"
      }
    },
    "existingLogAnalyticsWorkspaceId": {
      "type": "string",
      "defaultValue": "",
      "metadata": {
        "description": "Optional: Existing Log Analytics Workspace Resource ID"
      }
    },
    "azureExistingAIProjectResourceId": {
      "type": "string",
      "defaultValue": "",
      "metadata": {
        "description": "Use this parameter to use an existing AI project resource ID"
      }
    },
    "backendLanguage": {
      "type": "string",
      "allowedValues": [
        "python",
        "csharp"
      ],
      "metadata": {
        "description": "Choose the backend implementation language:"
      }
    },
    "secondaryLocation": {
      "type": "string",
      "defaultValue": "eastus2",
      "minLength": 1,
      "metadata": {
        "description": "Secondary location for databases creation(example:eastus2):"
      }
    },
    "deploymentType": {
      "type": "string",
      "defaultValue": "GlobalStandard",
      "allowedValues": [
        "Standard",
        "GlobalStandard"
      ],
      "minLength": 1,
      "metadata": {
        "description": "GPT model deployment type:"
      }
    },
    "gptModelName": {
      "type": "string",
      "defaultValue": "gpt-4o-mini",
      "metadata": {
        "description": "Name of the GPT model to deploy:"
      }
    },
    "gptModelVersion": {
      "type": "string",
      "defaultValue": "2024-07-18",
      "metadata": {
        "description": "Version of the GPT model to deploy:"
      }
    },
    "azureOpenAIApiVersion": {
      "type": "string",
      "defaultValue": "2025-01-01-preview"
    },
    "azureAiAgentApiVersion": {
      "type": "string",
      "defaultValue": "2025-05-01"
    },
    "gptDeploymentCapacity": {
      "type": "int",
      "defaultValue": 150,
      "minValue": 10,
      "metadata": {
        "description": "Capacity of the GPT deployment:"
      }
    },
    "imageTag": {
      "type": "string",
      "defaultValue": "latest"
    },
    "AZURE_LOCATION": {
      "type": "string",
      "defaultValue": ""
    },
    "aiDeploymentsLocation": {
      "type": "string",
      "metadata": {
        "azd": {
          "type": "location",
          "usageName": [
            "OpenAI.GlobalStandard.gpt-4o-mini,150"
          ]
        },
        "description": "Location for AI Foundry deployment. This is the location where the AI Foundry resources will be deployed."
      }
    }
  },
  "variables": {
    "$fxv#0": {
      "ai": {
        "aiSearch": "srch-",
        "aiServices": "aisa-",
        "aiVideoIndexer": "avi-",
        "machineLearningWorkspace": "mlw-",
        "openAIService": "oai-",
        "botService": "bot-",
        "computerVision": "cv-",
        "contentModerator": "cm-",
        "contentSafety": "cs-",
        "customVisionPrediction": "cstv-",
        "customVisionTraining": "cstvt-",
        "documentIntelligence": "di-",
        "faceApi": "face-",
        "healthInsights": "hi-",
        "immersiveReader": "ir-",
        "languageService": "lang-",
        "speechService": "spch-",
        "translator": "trsl-",
        "aiHub": "aih-",
        "aiHubProject": "aihp-",
        "aiFoundry": "aif-",
        "aiFoundryProject": "aifp-"
      },
      "analytics": {
        "analysisServicesServer": "as",
        "databricksWorkspace": "dbw-",
        "dataExplorerCluster": "dec",
        "dataExplorerClusterDatabase": "dedb",
        "dataFactory": "adf-",
        "digitalTwin": "dt-",
        "streamAnalytics": "asa-",
        "synapseAnalyticsPrivateLinkHub": "synplh-",
        "synapseAnalyticsSQLDedicatedPool": "syndp",
        "synapseAnalyticsSparkPool": "synsp",
        "synapseAnalyticsWorkspaces": "synw",
        "dataLakeStoreAccount": "dls",
        "dataLakeAnalyticsAccount": "dla",
        "eventHubsNamespace": "evhns-",
        "eventHub": "evh-",
        "eventGridDomain": "evgd-",
        "eventGridSubscriptions": "evgs-",
        "eventGridTopic": "evgt-",
        "eventGridSystemTopic": "egst-",
        "hdInsightHadoopCluster": "hadoop-",
        "hdInsightHBaseCluster": "hbase-",
        "hdInsightKafkaCluster": "kafka-",
        "hdInsightSparkCluster": "spark-",
        "hdInsightStormCluster": "storm-",
        "hdInsightMLServicesCluster": "mls-",
        "iotHub": "iot-",
        "provisioningServices": "provs-",
        "provisioningServicesCertificate": "pcert-",
        "powerBIEmbedded": "pbi-",
        "timeSeriesInsightsEnvironment": "tsi-"
      },
      "compute": {
        "appServiceEnvironment": "ase-",
        "appServicePlan": "asp-",
        "loadTesting": "lt-",
        "availabilitySet": "avail-",
        "arcEnabledServer": "arcs-",
        "arcEnabledKubernetesCluster": "arck",
        "batchAccounts": "ba-",
        "cloudService": "cld-",
        "communicationServices": "acs-",
        "diskEncryptionSet": "des",
        "functionApp": "func-",
        "gallery": "gal",
        "hostingEnvironment": "host-",
        "imageTemplate": "it-",
        "managedDiskOS": "osdisk",
        "managedDiskData": "disk",
        "notificationHubs": "ntf-",
        "notificationHubsNamespace": "ntfns-",
        "proximityPlacementGroup": "ppg-",
        "restorePointCollection": "rpc-",
        "snapshot": "snap-",
        "staticWebApp": "stapp-",
        "virtualMachine": "vm",
        "virtualMachineScaleSet": "vmss-",
        "virtualMachineMaintenanceConfiguration": "mc-",
        "virtualMachineStorageAccount": "stvm",
        "webApp": "app-"
      },
      "containers": {
        "aksCluster": "aks-",
        "aksSystemNodePool": "npsystem-",
        "aksUserNodePool": "np-",
        "containerApp": "ca-",
        "containerAppsEnvironment": "cae-",
        "containerRegistry": "cr",
        "containerInstance": "ci",
        "serviceFabricCluster": "sf-",
        "serviceFabricManagedCluster": "sfmc-"
      },
      "databases": {
        "cosmosDBDatabase": "cosmos-",
        "cosmosDBApacheCassandra": "coscas-",
        "cosmosDBMongoDB": "cosmon-",
        "cosmosDBNoSQL": "cosno-",
        "cosmosDBTable": "costab-",
        "cosmosDBGremlin": "cosgrm-",
        "cosmosDBPostgreSQL": "cospos-",
        "cacheForRedis": "redis-",
        "sqlDatabaseServer": "sql-",
        "sqlDatabase": "sqldb-",
        "sqlElasticJobAgent": "sqlja-",
        "sqlElasticPool": "sqlep-",
        "mariaDBServer": "maria-",
        "mariaDBDatabase": "mariadb-",
        "mySQLDatabase": "mysql-",
        "postgreSQLDatabase": "psql-",
        "sqlServerStretchDatabase": "sqlstrdb-",
        "sqlManagedInstance": "sqlmi-"
      },
      "developerTools": {
        "appConfigurationStore": "appcs-",
        "mapsAccount": "map-",
        "signalR": "sigr",
        "webPubSub": "wps-"
      },
      "devOps": {
        "managedGrafana": "amg-"
      },
      "integration": {
        "apiManagementService": "apim-",
        "integrationAccount": "ia-",
        "logicApp": "logic-",
        "serviceBusNamespace": "sbns-",
        "serviceBusQueue": "sbq-",
        "serviceBusTopic": "sbt-",
        "serviceBusTopicSubscription": "sbts-"
      },
      "managementGovernance": {
        "automationAccount": "aa-",
        "applicationInsights": "appi-",
        "monitorActionGroup": "ag-",
        "monitorDataCollectionRules": "dcr-",
        "monitorAlertProcessingRule": "apr-",
        "blueprint": "bp-",
        "blueprintAssignment": "bpa-",
        "dataCollectionEndpoint": "dce-",
        "logAnalyticsWorkspace": "log-",
        "logAnalyticsQueryPacks": "pack-",
        "managementGroup": "mg-",
        "purviewInstance": "pview-",
        "resourceGroup": "rg-",
        "templateSpecsName": "ts-"
      },
      "migration": {
        "migrateProject": "migr-",
        "databaseMigrationService": "dms-",
        "recoveryServicesVault": "rsv-"
      },
      "networking": {
        "applicationGateway": "agw-",
        "applicationSecurityGroup": "asg-",
        "cdnProfile": "cdnp-",
        "cdnEndpoint": "cdne-",
        "connections": "con-",
        "dnsForwardingRuleset": "dnsfrs-",
        "dnsPrivateResolver": "dnspr-",
        "dnsPrivateResolverInboundEndpoint": "in-",
        "dnsPrivateResolverOutboundEndpoint": "out-",
        "firewall": "afw-",
        "firewallPolicy": "afwp-",
        "expressRouteCircuit": "erc-",
        "expressRouteGateway": "ergw-",
        "frontDoorProfile": "afd-",
        "frontDoorEndpoint": "fde-",
        "frontDoorFirewallPolicy": "fdfp-",
        "ipGroups": "ipg-",
        "loadBalancerInternal": "lbi-",
        "loadBalancerExternal": "lbe-",
        "loadBalancerRule": "rule-",
        "localNetworkGateway": "lgw-",
        "natGateway": "ng-",
        "networkInterface": "nic-",
        "networkSecurityGroup": "nsg-",
        "networkSecurityGroupSecurityRules": "nsgsr-",
        "networkWatcher": "nw-",
        "privateLink": "pl-",
        "privateEndpoint": "pep-",
        "publicIPAddress": "pip-",
        "publicIPAddressPrefix": "ippre-",
        "routeFilter": "rf-",
        "routeServer": "rtserv-",
        "routeTable": "rt-",
        "serviceEndpointPolicy": "se-",
        "trafficManagerProfile": "traf-",
        "userDefinedRoute": "udr-",
        "virtualNetwork": "vnet-",
        "virtualNetworkGateway": "vgw-",
        "virtualNetworkManager": "vnm-",
        "virtualNetworkPeering": "peer-",
        "virtualNetworkSubnet": "snet-",
        "virtualWAN": "vwan-",
        "virtualWANHub": "vhub-"
      },
      "security": {
        "bastion": "bas-",
        "keyVault": "kv-",
        "keyVaultManagedHSM": "kvmhsm-",
        "managedIdentity": "id-",
        "sshKey": "sshkey-",
        "vpnGateway": "vpng-",
        "vpnConnection": "vcn-",
        "vpnSite": "vst-",
        "webApplicationFirewallPolicy": "waf",
        "webApplicationFirewallPolicyRuleGroup": "wafrg"
      },
      "storage": {
        "storSimple": "ssimp",
        "backupVault": "bvault-",
        "backupVaultPolicy": "bkpol-",
        "fileShare": "share-",
        "storageAccount": "st",
        "storageSyncService": "sss-"
      },
      "virtualDesktop": {
        "labServicesPlan": "lp-",
        "virtualDesktopHostPool": "vdpool-",
        "virtualDesktopApplicationGroup": "vdag-",
        "virtualDesktopWorkspace": "vdws-",
        "virtualDesktopScalingPlan": "vdscaling-"
      }
    },
    "abbrs": "[variables('$fxv#0')]",
    "contentUnderstandingLocation": "",
    "solutionLocation": "[if(empty(parameters('AZURE_LOCATION')), resourceGroup().location, parameters('AZURE_LOCATION'))]",
    "uniqueId": "[toLower(uniqueString(subscription().id, parameters('environmentName'), variables('solutionLocation')))]",
    "solutionPrefix": "[format('da{0}', padLeft(take(variables('uniqueId'), 12), 12, '0'))]",
    "acrName": "dataagentscontainerreg",
    "deployerInfo": "[deployer()]",
    "deployingUserPrincipalId": "[variables('deployerInfo').objectId]"
  },
  "resources": [
    {
      "type": "Microsoft.Resources/tags",
      "apiVersion": "2021-04-01",
      "name": "default",
      "properties": {
        "tags": {
          "TemplateName": "Unified Data Analysis Agents"
        }
      }
    },
    {
      "type": "Microsoft.Resources/deployments",
      "apiVersion": "2025-04-01",
      "name": "deploy_managed_identity",
      "resourceGroup": "[resourceGroup().name]",
      "properties": {
        "expressionEvaluationOptions": {
          "scope": "inner"
        },
        "mode": "Incremental",
        "parameters": {
          "miName": {
            "value": "[format('{0}{1}', variables('abbrs').security.managedIdentity, variables('solutionPrefix'))]"
          },
          "solutionName": {
            "value": "[variables('solutionPrefix')]"
          },
          "solutionLocation": {
            "value": "[variables('solutionLocation')]"
          }
        },
        "template": {
          "$schema": "https://schema.management.azure.com/schemas/2019-04-01/deploymentTemplate.json#",
          "contentVersion": "1.0.0.0",
          "metadata": {
            "_generator": {
              "name": "bicep",
              "version": "0.38.33.27573",
              "templateHash": "15251832267003348547"
            }
          },
          "parameters": {
            "solutionName": {
              "type": "string",
              "minLength": 3,
              "maxLength": 15,
              "metadata": {
                "description": "Solution Name"
              }
            },
            "solutionLocation": {
              "type": "string",
              "metadata": {
                "description": "Solution Location"
              }
            },
            "miName": {
              "type": "string",
              "metadata": {
                "description": "Name"
              }
            }
          },
          "resources": [
            {
              "type": "Microsoft.ManagedIdentity/userAssignedIdentities",
              "apiVersion": "2023-01-31",
              "name": "[parameters('miName')]",
              "location": "[parameters('solutionLocation')]",
              "tags": {
                "app": "[parameters('solutionName')]",
                "location": "[parameters('solutionLocation')]"
              }
            },
            {
              "type": "Microsoft.Authorization/roleAssignments",
              "apiVersion": "2022-04-01",
              "name": "[guid(resourceGroup().id, resourceId('Microsoft.ManagedIdentity/userAssignedIdentities', parameters('miName')), resourceId('Microsoft.Authorization/roleDefinitions', '8e3af657-a8ff-443c-a75c-2fe8c4bcb635'))]",
              "properties": {
                "principalId": "[reference(resourceId('Microsoft.ManagedIdentity/userAssignedIdentities', parameters('miName')), '2023-01-31').principalId]",
                "roleDefinitionId": "[resourceId('Microsoft.Authorization/roleDefinitions', '8e3af657-a8ff-443c-a75c-2fe8c4bcb635')]",
                "principalType": "ServicePrincipal"
              },
              "dependsOn": [
                "[resourceId('Microsoft.ManagedIdentity/userAssignedIdentities', parameters('miName'))]"
              ]
            },
            {
              "type": "Microsoft.ManagedIdentity/userAssignedIdentities",
              "apiVersion": "2023-01-31",
              "name": "[format('{0}-backend-app-mi', parameters('solutionName'))]",
              "location": "[parameters('solutionLocation')]",
              "tags": {
                "app": "[parameters('solutionName')]",
                "location": "[parameters('solutionLocation')]"
              }
            }
          ],
          "outputs": {
            "managedIdentityOutput": {
              "type": "object",
              "value": {
                "id": "[resourceId('Microsoft.ManagedIdentity/userAssignedIdentities', parameters('miName'))]",
                "objectId": "[reference(resourceId('Microsoft.ManagedIdentity/userAssignedIdentities', parameters('miName')), '2023-01-31').principalId]",
                "clientId": "[reference(resourceId('Microsoft.ManagedIdentity/userAssignedIdentities', parameters('miName')), '2023-01-31').clientId]",
                "name": "[parameters('miName')]"
              }
            },
            "managedIdentityBackendAppOutput": {
              "type": "object",
              "value": {
                "id": "[resourceId('Microsoft.ManagedIdentity/userAssignedIdentities', format('{0}-backend-app-mi', parameters('solutionName')))]",
                "objectId": "[reference(resourceId('Microsoft.ManagedIdentity/userAssignedIdentities', format('{0}-backend-app-mi', parameters('solutionName'))), '2023-01-31').principalId]",
                "clientId": "[reference(resourceId('Microsoft.ManagedIdentity/userAssignedIdentities', format('{0}-backend-app-mi', parameters('solutionName'))), '2023-01-31').clientId]",
                "name": "[format('{0}-backend-app-mi', parameters('solutionName'))]"
              }
            }
          }
        }
      }
    },
    {
      "type": "Microsoft.Resources/deployments",
      "apiVersion": "2025-04-01",
      "name": "deploy_ai_foundry",
      "resourceGroup": "[resourceGroup().name]",
      "properties": {
        "expressionEvaluationOptions": {
          "scope": "inner"
        },
        "mode": "Incremental",
        "parameters": {
          "solutionName": {
            "value": "[variables('solutionPrefix')]"
          },
          "solutionLocation": {
            "value": "[parameters('aiDeploymentsLocation')]"
          },
          "deploymentType": {
            "value": "[parameters('deploymentType')]"
          },
          "gptModelName": {
            "value": "[parameters('gptModelName')]"
          },
          "gptModelVersion": {
            "value": "[parameters('gptModelVersion')]"
          },
          "gptDeploymentCapacity": {
            "value": "[parameters('gptDeploymentCapacity')]"
          },
          "managedIdentityObjectId": {
            "value": "[reference(extensionResourceId(format('/subscriptions/{0}/resourceGroups/{1}', subscription().subscriptionId, resourceGroup().name), 'Microsoft.Resources/deployments', 'deploy_managed_identity'), '2025-04-01').outputs.managedIdentityOutput.value.objectId]"
          },
          "existingLogAnalyticsWorkspaceId": {
            "value": "[parameters('existingLogAnalyticsWorkspaceId')]"
          },
          "azureExistingAIProjectResourceId": {
            "value": "[parameters('azureExistingAIProjectResourceId')]"
          },
          "deployingUserPrincipalId": {
            "value": "[variables('deployingUserPrincipalId')]"
          }
        },
        "template": {
          "$schema": "https://schema.management.azure.com/schemas/2019-04-01/deploymentTemplate.json#",
          "contentVersion": "1.0.0.0",
          "metadata": {
            "_generator": {
              "name": "bicep",
              "version": "0.38.33.27573",
              "templateHash": "17750833033585687172"
            }
          },
          "parameters": {
            "solutionName": {
              "type": "string"
            },
            "solutionLocation": {
              "type": "string"
            },
            "deploymentType": {
              "type": "string"
            },
            "gptModelName": {
              "type": "string"
            },
            "gptModelVersion": {
              "type": "string"
            },
            "gptDeploymentCapacity": {
              "type": "int"
            },
            "managedIdentityObjectId": {
              "type": "string",
              "defaultValue": ""
            },
            "existingLogAnalyticsWorkspaceId": {
              "type": "string",
              "defaultValue": ""
            },
            "azureExistingAIProjectResourceId": {
              "type": "string",
              "defaultValue": ""
            },
            "deployingUserPrincipalId": {
              "type": "string",
              "defaultValue": ""
            }
          },
          "variables": {
            "$fxv#0": {
              "ai": {
                "aiSearch": "srch-",
                "aiServices": "aisa-",
                "aiVideoIndexer": "avi-",
                "machineLearningWorkspace": "mlw-",
                "openAIService": "oai-",
                "botService": "bot-",
                "computerVision": "cv-",
                "contentModerator": "cm-",
                "contentSafety": "cs-",
                "customVisionPrediction": "cstv-",
                "customVisionTraining": "cstvt-",
                "documentIntelligence": "di-",
                "faceApi": "face-",
                "healthInsights": "hi-",
                "immersiveReader": "ir-",
                "languageService": "lang-",
                "speechService": "spch-",
                "translator": "trsl-",
                "aiHub": "aih-",
                "aiHubProject": "aihp-",
                "aiFoundry": "aif-",
                "aiFoundryProject": "aifp-"
              },
              "analytics": {
                "analysisServicesServer": "as",
                "databricksWorkspace": "dbw-",
                "dataExplorerCluster": "dec",
                "dataExplorerClusterDatabase": "dedb",
                "dataFactory": "adf-",
                "digitalTwin": "dt-",
                "streamAnalytics": "asa-",
                "synapseAnalyticsPrivateLinkHub": "synplh-",
                "synapseAnalyticsSQLDedicatedPool": "syndp",
                "synapseAnalyticsSparkPool": "synsp",
                "synapseAnalyticsWorkspaces": "synw",
                "dataLakeStoreAccount": "dls",
                "dataLakeAnalyticsAccount": "dla",
                "eventHubsNamespace": "evhns-",
                "eventHub": "evh-",
                "eventGridDomain": "evgd-",
                "eventGridSubscriptions": "evgs-",
                "eventGridTopic": "evgt-",
                "eventGridSystemTopic": "egst-",
                "hdInsightHadoopCluster": "hadoop-",
                "hdInsightHBaseCluster": "hbase-",
                "hdInsightKafkaCluster": "kafka-",
                "hdInsightSparkCluster": "spark-",
                "hdInsightStormCluster": "storm-",
                "hdInsightMLServicesCluster": "mls-",
                "iotHub": "iot-",
                "provisioningServices": "provs-",
                "provisioningServicesCertificate": "pcert-",
                "powerBIEmbedded": "pbi-",
                "timeSeriesInsightsEnvironment": "tsi-"
              },
              "compute": {
                "appServiceEnvironment": "ase-",
                "appServicePlan": "asp-",
                "loadTesting": "lt-",
                "availabilitySet": "avail-",
                "arcEnabledServer": "arcs-",
                "arcEnabledKubernetesCluster": "arck",
                "batchAccounts": "ba-",
                "cloudService": "cld-",
                "communicationServices": "acs-",
                "diskEncryptionSet": "des",
                "functionApp": "func-",
                "gallery": "gal",
                "hostingEnvironment": "host-",
                "imageTemplate": "it-",
                "managedDiskOS": "osdisk",
                "managedDiskData": "disk",
                "notificationHubs": "ntf-",
                "notificationHubsNamespace": "ntfns-",
                "proximityPlacementGroup": "ppg-",
                "restorePointCollection": "rpc-",
                "snapshot": "snap-",
                "staticWebApp": "stapp-",
                "virtualMachine": "vm",
                "virtualMachineScaleSet": "vmss-",
                "virtualMachineMaintenanceConfiguration": "mc-",
                "virtualMachineStorageAccount": "stvm",
                "webApp": "app-"
              },
              "containers": {
                "aksCluster": "aks-",
                "aksSystemNodePool": "npsystem-",
                "aksUserNodePool": "np-",
                "containerApp": "ca-",
                "containerAppsEnvironment": "cae-",
                "containerRegistry": "cr",
                "containerInstance": "ci",
                "serviceFabricCluster": "sf-",
                "serviceFabricManagedCluster": "sfmc-"
              },
              "databases": {
                "cosmosDBDatabase": "cosmos-",
                "cosmosDBApacheCassandra": "coscas-",
                "cosmosDBMongoDB": "cosmon-",
                "cosmosDBNoSQL": "cosno-",
                "cosmosDBTable": "costab-",
                "cosmosDBGremlin": "cosgrm-",
                "cosmosDBPostgreSQL": "cospos-",
                "cacheForRedis": "redis-",
                "sqlDatabaseServer": "sql-",
                "sqlDatabase": "sqldb-",
                "sqlElasticJobAgent": "sqlja-",
                "sqlElasticPool": "sqlep-",
                "mariaDBServer": "maria-",
                "mariaDBDatabase": "mariadb-",
                "mySQLDatabase": "mysql-",
                "postgreSQLDatabase": "psql-",
                "sqlServerStretchDatabase": "sqlstrdb-",
                "sqlManagedInstance": "sqlmi-"
              },
              "developerTools": {
                "appConfigurationStore": "appcs-",
                "mapsAccount": "map-",
                "signalR": "sigr",
                "webPubSub": "wps-"
              },
              "devOps": {
                "managedGrafana": "amg-"
              },
              "integration": {
                "apiManagementService": "apim-",
                "integrationAccount": "ia-",
                "logicApp": "logic-",
                "serviceBusNamespace": "sbns-",
                "serviceBusQueue": "sbq-",
                "serviceBusTopic": "sbt-",
                "serviceBusTopicSubscription": "sbts-"
              },
              "managementGovernance": {
                "automationAccount": "aa-",
                "applicationInsights": "appi-",
                "monitorActionGroup": "ag-",
                "monitorDataCollectionRules": "dcr-",
                "monitorAlertProcessingRule": "apr-",
                "blueprint": "bp-",
                "blueprintAssignment": "bpa-",
                "dataCollectionEndpoint": "dce-",
                "logAnalyticsWorkspace": "log-",
                "logAnalyticsQueryPacks": "pack-",
                "managementGroup": "mg-",
                "purviewInstance": "pview-",
                "resourceGroup": "rg-",
                "templateSpecsName": "ts-"
              },
              "migration": {
                "migrateProject": "migr-",
                "databaseMigrationService": "dms-",
                "recoveryServicesVault": "rsv-"
              },
              "networking": {
                "applicationGateway": "agw-",
                "applicationSecurityGroup": "asg-",
                "cdnProfile": "cdnp-",
                "cdnEndpoint": "cdne-",
                "connections": "con-",
                "dnsForwardingRuleset": "dnsfrs-",
                "dnsPrivateResolver": "dnspr-",
                "dnsPrivateResolverInboundEndpoint": "in-",
                "dnsPrivateResolverOutboundEndpoint": "out-",
                "firewall": "afw-",
                "firewallPolicy": "afwp-",
                "expressRouteCircuit": "erc-",
                "expressRouteGateway": "ergw-",
                "frontDoorProfile": "afd-",
                "frontDoorEndpoint": "fde-",
                "frontDoorFirewallPolicy": "fdfp-",
                "ipGroups": "ipg-",
                "loadBalancerInternal": "lbi-",
                "loadBalancerExternal": "lbe-",
                "loadBalancerRule": "rule-",
                "localNetworkGateway": "lgw-",
                "natGateway": "ng-",
                "networkInterface": "nic-",
                "networkSecurityGroup": "nsg-",
                "networkSecurityGroupSecurityRules": "nsgsr-",
                "networkWatcher": "nw-",
                "privateLink": "pl-",
                "privateEndpoint": "pep-",
                "publicIPAddress": "pip-",
                "publicIPAddressPrefix": "ippre-",
                "routeFilter": "rf-",
                "routeServer": "rtserv-",
                "routeTable": "rt-",
                "serviceEndpointPolicy": "se-",
                "trafficManagerProfile": "traf-",
                "userDefinedRoute": "udr-",
                "virtualNetwork": "vnet-",
                "virtualNetworkGateway": "vgw-",
                "virtualNetworkManager": "vnm-",
                "virtualNetworkPeering": "peer-",
                "virtualNetworkSubnet": "snet-",
                "virtualWAN": "vwan-",
                "virtualWANHub": "vhub-"
              },
              "security": {
                "bastion": "bas-",
                "keyVault": "kv-",
                "keyVaultManagedHSM": "kvmhsm-",
                "managedIdentity": "id-",
                "sshKey": "sshkey-",
                "vpnGateway": "vpng-",
                "vpnConnection": "vcn-",
                "vpnSite": "vst-",
                "webApplicationFirewallPolicy": "waf",
                "webApplicationFirewallPolicyRuleGroup": "wafrg"
              },
              "storage": {
                "storSimple": "ssimp",
                "backupVault": "bvault-",
                "backupVaultPolicy": "bkpol-",
                "fileShare": "share-",
                "storageAccount": "st",
                "storageSyncService": "sss-"
              },
              "virtualDesktop": {
                "labServicesPlan": "lp-",
                "virtualDesktopHostPool": "vdpool-",
                "virtualDesktopApplicationGroup": "vdag-",
                "virtualDesktopWorkspace": "vdws-",
                "virtualDesktopScalingPlan": "vdscaling-"
              }
            },
            "abbrs": "[variables('$fxv#0')]",
            "aiServicesName": "[format('{0}{1}', variables('abbrs').ai.aiServices, parameters('solutionName'))]",
            "workspaceName": "[format('{0}{1}', variables('abbrs').managementGovernance.logAnalyticsWorkspace, parameters('solutionName'))]",
            "applicationInsightsName": "[format('{0}{1}', variables('abbrs').managementGovernance.applicationInsights, parameters('solutionName'))]",
            "location": "[parameters('solutionLocation')]",
            "aiProjectName": "[format('{0}{1}', variables('abbrs').ai.aiFoundryProject, parameters('solutionName'))]",
            "aiSearchName": "[format('{0}{1}', variables('abbrs').ai.aiSearch, parameters('solutionName'))]",
            "aiModelDeployments": [
              {
                "name": "[parameters('gptModelName')]",
                "model": "[parameters('gptModelName')]",
                "sku": {
                  "name": "[parameters('deploymentType')]",
                  "capacity": "[parameters('gptDeploymentCapacity')]"
                },
                "version": "[parameters('gptModelVersion')]",
                "raiPolicyName": "Microsoft.Default"
              }
            ],
            "useExisting": "[not(empty(parameters('existingLogAnalyticsWorkspaceId')))]",
            "existingLawSubscription": "[if(variables('useExisting'), split(parameters('existingLogAnalyticsWorkspaceId'), '/')[2], '')]",
            "existingLawResourceGroup": "[if(variables('useExisting'), split(parameters('existingLogAnalyticsWorkspaceId'), '/')[4], '')]",
            "existingLawName": "[if(variables('useExisting'), split(parameters('existingLogAnalyticsWorkspaceId'), '/')[8], '')]",
            "existingOpenAIEndpoint": "[if(not(empty(parameters('azureExistingAIProjectResourceId'))), format('https://{0}.openai.azure.com/', split(parameters('azureExistingAIProjectResourceId'), '/')[8]), '')]",
            "existingProjEndpoint": "[if(not(empty(parameters('azureExistingAIProjectResourceId'))), format('https://{0}.services.ai.azure.com/api/projects/{1}', split(parameters('azureExistingAIProjectResourceId'), '/')[8], split(parameters('azureExistingAIProjectResourceId'), '/')[10]), '')]",
            "existingAIServicesName": "[if(not(empty(parameters('azureExistingAIProjectResourceId'))), split(parameters('azureExistingAIProjectResourceId'), '/')[8], '')]",
            "existingAIProjectName": "[if(not(empty(parameters('azureExistingAIProjectResourceId'))), split(parameters('azureExistingAIProjectResourceId'), '/')[10], '')]",
            "existingAIServiceSubscription": "[if(not(empty(parameters('azureExistingAIProjectResourceId'))), split(parameters('azureExistingAIProjectResourceId'), '/')[2], subscription().subscriptionId)]",
            "existingAIServiceResourceGroup": "[if(not(empty(parameters('azureExistingAIProjectResourceId'))), split(parameters('azureExistingAIProjectResourceId'), '/')[4], resourceGroup().name)]"
          },
          "resources": [
            {
              "condition": "[not(variables('useExisting'))]",
              "type": "Microsoft.OperationalInsights/workspaces",
              "apiVersion": "2023-09-01",
              "name": "[variables('workspaceName')]",
              "location": "[variables('location')]",
              "tags": {},
              "properties": {
                "retentionInDays": 30,
                "sku": {
                  "name": "PerGB2018"
                }
              }
            },
            {
              "type": "Microsoft.Insights/components",
              "apiVersion": "2020-02-02",
              "name": "[variables('applicationInsightsName')]",
              "location": "[variables('location')]",
              "kind": "web",
              "properties": {
                "Application_Type": "web",
                "publicNetworkAccessForIngestion": "Enabled",
                "publicNetworkAccessForQuery": "Disabled",
                "WorkspaceResourceId": "[if(variables('useExisting'), extensionResourceId(format('/subscriptions/{0}/resourceGroups/{1}', variables('existingLawSubscription'), variables('existingLawResourceGroup')), 'Microsoft.OperationalInsights/workspaces', variables('existingLawName')), resourceId('Microsoft.OperationalInsights/workspaces', variables('workspaceName')))]"
              },
              "dependsOn": [
                "[resourceId('Microsoft.OperationalInsights/workspaces', variables('workspaceName'))]"
              ]
            },
            {
              "condition": "[empty(parameters('azureExistingAIProjectResourceId'))]",
              "type": "Microsoft.CognitiveServices/accounts",
              "apiVersion": "2025-04-01-preview",
              "name": "[variables('aiServicesName')]",
              "location": "[variables('location')]",
              "sku": {
                "name": "S0"
              },
              "kind": "AIServices",
              "identity": {
                "type": "SystemAssigned"
              },
              "properties": {
                "allowProjectManagement": true,
                "customSubDomainName": "[variables('aiServicesName')]",
                "networkAcls": {
                  "defaultAction": "Allow",
                  "virtualNetworkRules": [],
                  "ipRules": []
                },
                "publicNetworkAccess": "Enabled",
                "disableLocalAuth": true
              }
            },
            {
              "copy": {
                "name": "aiServicesDeployments",
                "count": "[length(variables('aiModelDeployments'))]",
                "mode": "serial",
                "batchSize": 1
              },
              "condition": "[empty(parameters('azureExistingAIProjectResourceId'))]",
              "type": "Microsoft.CognitiveServices/accounts/deployments",
              "apiVersion": "2025-04-01-preview",
              "name": "[format('{0}/{1}', variables('aiServicesName'), variables('aiModelDeployments')[copyIndex()].name)]",
              "properties": {
                "model": {
                  "format": "OpenAI",
                  "name": "[variables('aiModelDeployments')[copyIndex()].model]"
                },
                "raiPolicyName": "[variables('aiModelDeployments')[copyIndex()].raiPolicyName]"
              },
              "sku": {
                "name": "[variables('aiModelDeployments')[copyIndex()].sku.name]",
                "capacity": "[variables('aiModelDeployments')[copyIndex()].sku.capacity]"
              },
              "dependsOn": [
                "[resourceId('Microsoft.CognitiveServices/accounts', variables('aiServicesName'))]"
              ]
            },
            {
              "condition": "[empty(parameters('azureExistingAIProjectResourceId'))]",
              "type": "Microsoft.CognitiveServices/accounts/projects",
              "apiVersion": "2025-04-01-preview",
              "name": "[format('{0}/{1}', variables('aiServicesName'), variables('aiProjectName'))]",
              "location": "[parameters('solutionLocation')]",
              "kind": "AIServices",
              "identity": {
                "type": "SystemAssigned"
              },
              "properties": {},
              "dependsOn": [
                "[resourceId('Microsoft.CognitiveServices/accounts', variables('aiServicesName'))]"
              ]
            },
            {
              "condition": "[empty(parameters('azureExistingAIProjectResourceId'))]",
              "type": "Microsoft.Authorization/roleAssignments",
              "apiVersion": "2022-04-01",
              "scope": "[format('Microsoft.CognitiveServices/accounts/{0}', variables('aiServicesName'))]",
              "name": "[guid(resourceGroup().id, resourceId('Microsoft.CognitiveServices/accounts', variables('aiServicesName')), resourceId('Microsoft.Authorization/roleDefinitions', '53ca6127-db72-4b80-b1b0-d745d6d5456d'))]",
              "properties": {
                "principalId": "[parameters('managedIdentityObjectId')]",
                "roleDefinitionId": "[resourceId('Microsoft.Authorization/roleDefinitions', '53ca6127-db72-4b80-b1b0-d745d6d5456d')]",
                "principalType": "ServicePrincipal"
              },
              "dependsOn": [
                "[resourceId('Microsoft.CognitiveServices/accounts', variables('aiServicesName'))]"
              ]
            },
            {
              "condition": "[empty(parameters('azureExistingAIProjectResourceId'))]",
              "type": "Microsoft.Authorization/roleAssignments",
              "apiVersion": "2022-04-01",
              "scope": "[format('Microsoft.CognitiveServices/accounts/{0}', variables('aiServicesName'))]",
              "name": "[guid(resourceGroup().id, resourceId('Microsoft.CognitiveServices/accounts', variables('aiServicesName')), resourceId('Microsoft.Authorization/roleDefinitions', '53ca6127-db72-4b80-b1b0-d745d6d5456d'), 'deployer')]",
              "properties": {
                "principalId": "[parameters('deployingUserPrincipalId')]",
                "roleDefinitionId": "[resourceId('Microsoft.Authorization/roleDefinitions', '53ca6127-db72-4b80-b1b0-d745d6d5456d')]"
              },
              "dependsOn": [
                "[resourceId('Microsoft.CognitiveServices/accounts', variables('aiServicesName'))]"
              ]
            },
            {
              "condition": "[not(empty(parameters('azureExistingAIProjectResourceId')))]",
              "type": "Microsoft.Resources/deployments",
              "apiVersion": "2025-04-01",
              "name": "existing_foundry_project",
              "subscriptionId": "[variables('existingAIServiceSubscription')]",
              "resourceGroup": "[variables('existingAIServiceResourceGroup')]",
              "properties": {
                "expressionEvaluationOptions": {
                  "scope": "inner"
                },
                "mode": "Incremental",
                "parameters": {
                  "aiServicesName": {
                    "value": "[variables('existingAIServicesName')]"
                  },
                  "aiProjectName": {
                    "value": "[variables('existingAIProjectName')]"
                  }
                },
                "template": {
                  "$schema": "https://schema.management.azure.com/schemas/2019-04-01/deploymentTemplate.json#",
                  "contentVersion": "1.0.0.0",
                  "metadata": {
                    "_generator": {
                      "name": "bicep",
                      "version": "0.38.33.27573",
                      "templateHash": "5573020945529205304"
                    }
                  },
                  "parameters": {
                    "aiServicesName": {
                      "type": "string",
                      "metadata": {
                        "description": "Name of the existing Azure AI Services account"
                      }
                    },
                    "aiProjectName": {
                      "type": "string",
                      "metadata": {
                        "description": "Name of the existing AI Project under the AI Services account"
                      }
                    }
                  },
                  "resources": [],
                  "outputs": {
                    "location": {
                      "type": "string",
                      "value": "[reference(resourceId('Microsoft.CognitiveServices/accounts', parameters('aiServicesName')), '2025-04-01-preview', 'full').location]"
                    },
                    "skuName": {
                      "type": "string",
                      "value": "[reference(resourceId('Microsoft.CognitiveServices/accounts', parameters('aiServicesName')), '2025-04-01-preview', 'full').sku.name]"
                    },
                    "kind": {
                      "type": "string",
                      "value": "[reference(resourceId('Microsoft.CognitiveServices/accounts', parameters('aiServicesName')), '2025-04-01-preview', 'full').kind]"
                    },
                    "allowProjectManagement": {
                      "type": "bool",
                      "value": "[reference(resourceId('Microsoft.CognitiveServices/accounts', parameters('aiServicesName')), '2025-04-01-preview').allowProjectManagement]"
                    },
                    "customSubDomainName": {
                      "type": "string",
                      "value": "[reference(resourceId('Microsoft.CognitiveServices/accounts', parameters('aiServicesName')), '2025-04-01-preview').customSubDomainName]"
                    },
                    "publicNetworkAccess": {
                      "type": "string",
                      "value": "[reference(resourceId('Microsoft.CognitiveServices/accounts', parameters('aiServicesName')), '2025-04-01-preview').publicNetworkAccess]"
                    },
                    "defaultNetworkAction": {
                      "type": "string",
                      "value": "[reference(resourceId('Microsoft.CognitiveServices/accounts', parameters('aiServicesName')), '2025-04-01-preview').networkAcls.defaultAction]"
                    },
                    "ipRules": {
                      "type": "array",
                      "value": "[reference(resourceId('Microsoft.CognitiveServices/accounts', parameters('aiServicesName')), '2025-04-01-preview').networkAcls.ipRules]"
                    },
                    "vnetRules": {
                      "type": "array",
                      "value": "[reference(resourceId('Microsoft.CognitiveServices/accounts', parameters('aiServicesName')), '2025-04-01-preview').networkAcls.virtualNetworkRules]"
                    },
                    "projectLocation": {
                      "type": "string",
                      "value": "[reference(resourceId('Microsoft.CognitiveServices/accounts/projects', parameters('aiServicesName'), parameters('aiProjectName')), '2025-04-01-preview', 'full').location]"
                    },
                    "projectKind": {
                      "type": "string",
                      "value": "[reference(resourceId('Microsoft.CognitiveServices/accounts/projects', parameters('aiServicesName'), parameters('aiProjectName')), '2025-04-01-preview', 'full').kind]"
                    },
                    "projectProvisioningState": {
                      "type": "string",
                      "value": "[reference(resourceId('Microsoft.CognitiveServices/accounts/projects', parameters('aiServicesName'), parameters('aiProjectName')), '2025-04-01-preview').provisioningState]"
                    }
                  }
                }
              }
            },
            {
              "condition": "[not(empty(parameters('azureExistingAIProjectResourceId')))]",
              "type": "Microsoft.Resources/deployments",
              "apiVersion": "2025-04-01",
              "name": "assignFoundryRoleToMI",
              "subscriptionId": "[variables('existingAIServiceSubscription')]",
              "resourceGroup": "[variables('existingAIServiceResourceGroup')]",
              "properties": {
                "expressionEvaluationOptions": {
                  "scope": "inner"
                },
                "mode": "Incremental",
                "parameters": {
                  "roleDefinitionId": {
                    "value": "[resourceId('Microsoft.Authorization/roleDefinitions', '53ca6127-db72-4b80-b1b0-d745d6d5456d')]"
                  },
                  "roleAssignmentName": {
                    "value": "[guid(resourceGroup().id, parameters('managedIdentityObjectId'), resourceId('Microsoft.Authorization/roleDefinitions', '53ca6127-db72-4b80-b1b0-d745d6d5456d'), 'foundry')]"
                  },
                  "aiServicesName": {
                    "value": "[variables('existingAIServicesName')]"
                  },
                  "aiProjectName": {
                    "value": "[variables('existingAIProjectName')]"
                  },
                  "principalId": {
                    "value": "[parameters('managedIdentityObjectId')]"
                  },
                  "aiLocation": {
                    "value": "[reference(extensionResourceId(format('/subscriptions/{0}/resourceGroups/{1}', variables('existingAIServiceSubscription'), variables('existingAIServiceResourceGroup')), 'Microsoft.Resources/deployments', 'existing_foundry_project'), '2025-04-01').outputs.location.value]"
                  },
                  "aiKind": {
                    "value": "[reference(extensionResourceId(format('/subscriptions/{0}/resourceGroups/{1}', variables('existingAIServiceSubscription'), variables('existingAIServiceResourceGroup')), 'Microsoft.Resources/deployments', 'existing_foundry_project'), '2025-04-01').outputs.kind.value]"
                  },
                  "aiSkuName": {
                    "value": "[reference(extensionResourceId(format('/subscriptions/{0}/resourceGroups/{1}', variables('existingAIServiceSubscription'), variables('existingAIServiceResourceGroup')), 'Microsoft.Resources/deployments', 'existing_foundry_project'), '2025-04-01').outputs.skuName.value]"
                  },
                  "customSubDomainName": {
                    "value": "[reference(extensionResourceId(format('/subscriptions/{0}/resourceGroups/{1}', variables('existingAIServiceSubscription'), variables('existingAIServiceResourceGroup')), 'Microsoft.Resources/deployments', 'existing_foundry_project'), '2025-04-01').outputs.customSubDomainName.value]"
                  },
                  "publicNetworkAccess": {
                    "value": "[reference(extensionResourceId(format('/subscriptions/{0}/resourceGroups/{1}', variables('existingAIServiceSubscription'), variables('existingAIServiceResourceGroup')), 'Microsoft.Resources/deployments', 'existing_foundry_project'), '2025-04-01').outputs.publicNetworkAccess.value]"
                  },
                  "enableSystemAssignedIdentity": {
                    "value": true
                  },
                  "defaultNetworkAction": {
                    "value": "[reference(extensionResourceId(format('/subscriptions/{0}/resourceGroups/{1}', variables('existingAIServiceSubscription'), variables('existingAIServiceResourceGroup')), 'Microsoft.Resources/deployments', 'existing_foundry_project'), '2025-04-01').outputs.defaultNetworkAction.value]"
                  },
                  "vnetRules": {
                    "value": "[reference(extensionResourceId(format('/subscriptions/{0}/resourceGroups/{1}', variables('existingAIServiceSubscription'), variables('existingAIServiceResourceGroup')), 'Microsoft.Resources/deployments', 'existing_foundry_project'), '2025-04-01').outputs.vnetRules.value]"
                  },
                  "ipRules": {
                    "value": "[reference(extensionResourceId(format('/subscriptions/{0}/resourceGroups/{1}', variables('existingAIServiceSubscription'), variables('existingAIServiceResourceGroup')), 'Microsoft.Resources/deployments', 'existing_foundry_project'), '2025-04-01').outputs.ipRules.value]"
                  },
                  "aiModelDeployments": {
                    "value": "[variables('aiModelDeployments')]"
                  }
                },
                "template": {
                  "$schema": "https://schema.management.azure.com/schemas/2019-04-01/deploymentTemplate.json#",
                  "contentVersion": "1.0.0.0",
                  "metadata": {
                    "_generator": {
                      "name": "bicep",
                      "version": "0.38.33.27573",
                      "templateHash": "5101030011491757699"
                    }
                  },
                  "parameters": {
                    "principalId": {
                      "type": "string",
                      "defaultValue": ""
                    },
                    "roleDefinitionId": {
                      "type": "string"
                    },
                    "roleAssignmentName": {
                      "type": "string",
                      "defaultValue": ""
                    },
                    "aiServicesName": {
                      "type": "string"
                    },
                    "aiProjectName": {
                      "type": "string",
                      "defaultValue": ""
                    },
                    "aiLocation": {
                      "type": "string",
                      "defaultValue": ""
                    },
                    "aiKind": {
                      "type": "string",
                      "defaultValue": ""
                    },
                    "aiSkuName": {
                      "type": "string",
                      "defaultValue": ""
                    },
                    "enableSystemAssignedIdentity": {
                      "type": "bool",
                      "defaultValue": false
                    },
                    "customSubDomainName": {
                      "type": "string",
                      "defaultValue": ""
                    },
                    "publicNetworkAccess": {
                      "type": "string",
                      "defaultValue": ""
                    },
                    "defaultNetworkAction": {
                      "type": "string",
                      "defaultValue": ""
                    },
                    "vnetRules": {
                      "type": "array",
                      "defaultValue": []
                    },
                    "ipRules": {
                      "type": "array",
                      "defaultValue": []
                    },
                    "aiModelDeployments": {
                      "type": "array",
                      "defaultValue": []
                    }
                  },
                  "resources": [
                    {
                      "condition": "[parameters('enableSystemAssignedIdentity')]",
                      "type": "Microsoft.CognitiveServices/accounts",
                      "apiVersion": "2025-04-01-preview",
                      "name": "[parameters('aiServicesName')]",
                      "location": "[parameters('aiLocation')]",
                      "kind": "[parameters('aiKind')]",
                      "sku": {
                        "name": "[parameters('aiSkuName')]"
                      },
                      "identity": {
                        "type": "SystemAssigned"
                      },
                      "properties": {
                        "allowProjectManagement": true,
                        "customSubDomainName": "[parameters('customSubDomainName')]",
                        "networkAcls": {
                          "defaultAction": "[parameters('defaultNetworkAction')]",
                          "virtualNetworkRules": "[parameters('vnetRules')]",
                          "ipRules": "[parameters('ipRules')]"
                        },
                        "publicNetworkAccess": "[parameters('publicNetworkAccess')]"
                      }
                    },
                    {
                      "copy": {
                        "name": "aiServicesDeployments",
                        "count": "[length(parameters('aiModelDeployments'))]",
                        "mode": "serial",
                        "batchSize": 1
                      },
                      "condition": "[not(empty(parameters('aiModelDeployments')))]",
                      "type": "Microsoft.CognitiveServices/accounts/deployments",
                      "apiVersion": "2025-04-01-preview",
                      "name": "[format('{0}/{1}', parameters('aiServicesName'), parameters('aiModelDeployments')[copyIndex()].name)]",
                      "properties": {
                        "model": {
                          "format": "OpenAI",
                          "name": "[parameters('aiModelDeployments')[copyIndex()].model]"
                        },
                        "raiPolicyName": "[parameters('aiModelDeployments')[copyIndex()].raiPolicyName]"
                      },
                      "sku": {
                        "name": "[parameters('aiModelDeployments')[copyIndex()].sku.name]",
                        "capacity": "[parameters('aiModelDeployments')[copyIndex()].sku.capacity]"
                      },
                      "dependsOn": [
                        "[resourceId('Microsoft.CognitiveServices/accounts', parameters('aiServicesName'))]"
                      ]
                    },
                    {
                      "condition": "[and(not(empty(parameters('aiProjectName'))), parameters('enableSystemAssignedIdentity'))]",
                      "type": "Microsoft.CognitiveServices/accounts/projects",
                      "apiVersion": "2025-04-01-preview",
                      "name": "[format('{0}/{1}', parameters('aiServicesName'), parameters('aiProjectName'))]",
                      "location": "[parameters('aiLocation')]",
                      "identity": {
                        "type": "SystemAssigned"
                      },
                      "properties": {},
                      "dependsOn": [
                        "[resourceId('Microsoft.CognitiveServices/accounts', parameters('aiServicesName'))]"
                      ]
                    },
                    {
                      "condition": "[parameters('enableSystemAssignedIdentity')]",
                      "type": "Microsoft.Authorization/roleAssignments",
                      "apiVersion": "2022-04-01",
                      "scope": "[format('Microsoft.CognitiveServices/accounts/{0}', parameters('aiServicesName'))]",
                      "name": "[parameters('roleAssignmentName')]",
                      "properties": {
                        "roleDefinitionId": "[parameters('roleDefinitionId')]",
                        "principalId": "[parameters('principalId')]",
                        "principalType": "ServicePrincipal"
                      },
                      "dependsOn": [
                        "[resourceId('Microsoft.CognitiveServices/accounts', parameters('aiServicesName'))]"
                      ]
                    },
                    {
                      "condition": "[not(parameters('enableSystemAssignedIdentity'))]",
                      "type": "Microsoft.Authorization/roleAssignments",
                      "apiVersion": "2022-04-01",
                      "scope": "[format('Microsoft.CognitiveServices/accounts/{0}', parameters('aiServicesName'))]",
                      "name": "[parameters('roleAssignmentName')]",
                      "properties": {
                        "roleDefinitionId": "[parameters('roleDefinitionId')]",
                        "principalId": "[parameters('principalId')]",
                        "principalType": "ServicePrincipal"
                      }
                    }
                  ],
                  "outputs": {
                    "aiServicesPrincipalId": {
                      "type": "string",
                      "value": "[if(parameters('enableSystemAssignedIdentity'), reference(resourceId('Microsoft.CognitiveServices/accounts', parameters('aiServicesName')), '2025-04-01-preview', 'full').identity.principalId, reference(resourceId('Microsoft.CognitiveServices/accounts', parameters('aiServicesName')), '2025-04-01-preview', 'full').identity.principalId)]"
                    },
                    "aiProjectPrincipalId": {
                      "type": "string",
                      "value": "[if(not(empty(parameters('aiProjectName'))), if(parameters('enableSystemAssignedIdentity'), reference(resourceId('Microsoft.CognitiveServices/accounts/projects', parameters('aiServicesName'), parameters('aiProjectName')), '2025-04-01-preview', 'full').identity.principalId, reference(resourceId('Microsoft.CognitiveServices/accounts/projects', parameters('aiServicesName'), parameters('aiProjectName')), '2025-04-01-preview', 'full').identity.principalId), '')]"
                    }
                  }
                }
              },
              "dependsOn": [
                "[extensionResourceId(format('/subscriptions/{0}/resourceGroups/{1}', variables('existingAIServiceSubscription'), variables('existingAIServiceResourceGroup')), 'Microsoft.Resources/deployments', 'existing_foundry_project')]"
              ]
            }
          ],
          "outputs": {
            "aiServicesTarget": {
              "type": "string",
              "value": "[if(not(empty(variables('existingOpenAIEndpoint'))), variables('existingOpenAIEndpoint'), reference(resourceId('Microsoft.CognitiveServices/accounts', variables('aiServicesName')), '2025-04-01-preview').endpoints['OpenAI Language Model Instance API'])]"
            },
            "aiServicesName": {
              "type": "string",
              "value": "[if(not(empty(variables('existingAIServicesName'))), variables('existingAIServicesName'), variables('aiServicesName'))]"
            },
            "aiSearchName": {
              "type": "string",
              "value": "[variables('aiSearchName')]"
            },
            "aiSearchId": {
              "type": "string",
              "value": ""
            },
            "aiSearchTarget": {
              "type": "string",
              "value": ""
            },
            "aiSearchService": {
              "type": "string",
              "value": ""
            },
            "aiProjectName": {
              "type": "string",
              "value": "[if(not(empty(variables('existingAIProjectName'))), variables('existingAIProjectName'), variables('aiProjectName'))]"
            },
            "aiSearchConnectionName": {
              "type": "string",
              "value": ""
            },
            "applicationInsightsId": {
              "type": "string",
              "value": "[resourceId('Microsoft.Insights/components', variables('applicationInsightsName'))]"
            },
            "logAnalyticsWorkspaceResourceName": {
              "type": "string",
              "value": "[if(variables('useExisting'), variables('existingLawName'), variables('workspaceName'))]"
            },
            "logAnalyticsWorkspaceResourceGroup": {
              "type": "string",
              "value": "[if(variables('useExisting'), variables('existingLawResourceGroup'), resourceGroup().name)]"
            },
            "logAnalyticsWorkspaceSubscription": {
              "type": "string",
              "value": "[if(variables('useExisting'), variables('existingLawSubscription'), subscription().subscriptionId)]"
            },
            "projectEndpoint": {
              "type": "string",
              "value": "[if(not(empty(variables('existingProjEndpoint'))), variables('existingProjEndpoint'), reference(resourceId('Microsoft.CognitiveServices/accounts/projects', variables('aiServicesName'), variables('aiProjectName')), '2025-04-01-preview').endpoints['AI Foundry API'])]"
            },
            "applicationInsightsConnectionString": {
              "type": "string",
              "value": "[reference(resourceId('Microsoft.Insights/components', variables('applicationInsightsName')), '2020-02-02').ConnectionString]"
            },
            "aiFoundryResourceId": {
              "type": "string",
              "value": "[if(not(empty(parameters('azureExistingAIProjectResourceId'))), parameters('azureExistingAIProjectResourceId'), resourceId('Microsoft.CognitiveServices/accounts', variables('aiServicesName')))]"
            }
          }
        }
      },
      "dependsOn": [
        "[extensionResourceId(format('/subscriptions/{0}/resourceGroups/{1}', subscription().subscriptionId, resourceGroup().name), 'Microsoft.Resources/deployments', 'deploy_managed_identity')]"
      ]
    },
    {
      "type": "Microsoft.Resources/deployments",
      "apiVersion": "2025-04-01",
      "name": "deploy_app_service_plan",
      "properties": {
        "expressionEvaluationOptions": {
          "scope": "inner"
        },
        "mode": "Incremental",
        "parameters": {
          "solutionLocation": {
            "value": "[variables('solutionLocation')]"
          },
          "HostingPlanName": {
            "value": "[format('{0}{1}', variables('abbrs').compute.appServicePlan, variables('solutionPrefix'))]"
          }
        },
        "template": {
          "$schema": "https://schema.management.azure.com/schemas/2019-04-01/deploymentTemplate.json#",
          "contentVersion": "1.0.0.0",
          "metadata": {
            "_generator": {
              "name": "bicep",
              "version": "0.38.33.27573",
              "templateHash": "9618451231425769369"
            },
            "description": "Creates an Azure App Service plan."
          },
          "parameters": {
            "solutionLocation": {
              "type": "string",
              "metadata": {
                "description": "Solution Location"
              }
            },
            "HostingPlanName": {
              "type": "string",
              "metadata": {
                "description": "Name of App Service plan"
              }
            },
            "HostingPlanSku": {
              "type": "string",
              "defaultValue": "B2",
              "allowedValues": [
                "F1",
                "D1",
                "B1",
                "B2",
                "B3",
                "S1",
                "S2",
                "S3",
                "P1",
                "P2",
                "P3",
                "P4",
                "P0v3"
              ],
              "metadata": {
                "description": "The pricing tier for the App Service plan"
              }
            }
          },
          "resources": [
            {
              "type": "Microsoft.Web/serverfarms",
              "apiVersion": "2020-06-01",
              "name": "[parameters('HostingPlanName')]",
              "location": "[parameters('solutionLocation')]",
              "sku": {
                "name": "[parameters('HostingPlanSku')]"
              },
              "properties": {
                "reserved": true
              },
              "kind": "linux"
            }
          ],
          "outputs": {
            "id": {
              "type": "string",
              "value": "[resourceId('Microsoft.Web/serverfarms', parameters('HostingPlanName'))]"
            },
            "name": {
              "type": "string",
              "value": "[parameters('HostingPlanName')]"
            }
          }
        }
      }
    },
    {
      "condition": "[equals(parameters('backendLanguage'), 'python')]",
      "type": "Microsoft.Resources/deployments",
      "apiVersion": "2025-04-01",
      "name": "deploy_backend_docker",
      "resourceGroup": "[resourceGroup().name]",
      "properties": {
        "expressionEvaluationOptions": {
          "scope": "inner"
        },
        "mode": "Incremental",
        "parameters": {
          "name": {
            "value": "[format('api-{0}', variables('solutionPrefix'))]"
          },
          "solutionLocation": {
            "value": "[variables('solutionLocation')]"
          },
          "imageTag": {
            "value": "[parameters('imageTag')]"
          },
          "acrName": {
            "value": "[variables('acrName')]"
          },
          "appServicePlanId": {
            "value": "[reference(resourceId('Microsoft.Resources/deployments', 'deploy_app_service_plan'), '2025-04-01').outputs.name.value]"
          },
          "applicationInsightsId": {
            "value": "[reference(extensionResourceId(format('/subscriptions/{0}/resourceGroups/{1}', subscription().subscriptionId, resourceGroup().name), 'Microsoft.Resources/deployments', 'deploy_ai_foundry'), '2025-04-01').outputs.applicationInsightsId.value]"
          },
          "userassignedIdentityId": {
            "value": "[reference(extensionResourceId(format('/subscriptions/{0}/resourceGroups/{1}', subscription().subscriptionId, resourceGroup().name), 'Microsoft.Resources/deployments', 'deploy_managed_identity'), '2025-04-01').outputs.managedIdentityBackendAppOutput.value.id]"
          },
          "aiServicesName": {
            "value": "[reference(extensionResourceId(format('/subscriptions/{0}/resourceGroups/{1}', subscription().subscriptionId, resourceGroup().name), 'Microsoft.Resources/deployments', 'deploy_ai_foundry'), '2025-04-01').outputs.aiServicesName.value]"
          },
          "azureExistingAIProjectResourceId": {
            "value": "[parameters('azureExistingAIProjectResourceId')]"
          },
          "appSettings": {
            "value": {
              "AZURE_OPENAI_DEPLOYMENT_MODEL": "[parameters('gptModelName')]",
              "AZURE_OPENAI_ENDPOINT": "[reference(extensionResourceId(format('/subscriptions/{0}/resourceGroups/{1}', subscription().subscriptionId, resourceGroup().name), 'Microsoft.Resources/deployments', 'deploy_ai_foundry'), '2025-04-01').outputs.aiServicesTarget.value]",
              "AZURE_OPENAI_API_VERSION": "[parameters('azureOpenAIApiVersion')]",
              "AZURE_OPENAI_RESOURCE": "[reference(extensionResourceId(format('/subscriptions/{0}/resourceGroups/{1}', subscription().subscriptionId, resourceGroup().name), 'Microsoft.Resources/deployments', 'deploy_ai_foundry'), '2025-04-01').outputs.aiServicesName.value]",
              "AZURE_AI_AGENT_ENDPOINT": "[reference(extensionResourceId(format('/subscriptions/{0}/resourceGroups/{1}', subscription().subscriptionId, resourceGroup().name), 'Microsoft.Resources/deployments', 'deploy_ai_foundry'), '2025-04-01').outputs.projectEndpoint.value]",
              "AZURE_AI_AGENT_API_VERSION": "[parameters('azureAiAgentApiVersion')]",
              "AZURE_AI_AGENT_MODEL_DEPLOYMENT_NAME": "[parameters('gptModelName')]",
              "USE_CHAT_HISTORY_ENABLED": "True",
              "API_UID": "[reference(extensionResourceId(format('/subscriptions/{0}/resourceGroups/{1}', subscription().subscriptionId, resourceGroup().name), 'Microsoft.Resources/deployments', 'deploy_managed_identity'), '2025-04-01').outputs.managedIdentityBackendAppOutput.value.clientId]",
              "USE_AI_PROJECT_CLIENT": "True",
              "DISPLAY_CHART_DEFAULT": "False",
              "APPLICATIONINSIGHTS_CONNECTION_STRING": "[reference(extensionResourceId(format('/subscriptions/{0}/resourceGroups/{1}', subscription().subscriptionId, resourceGroup().name), 'Microsoft.Resources/deployments', 'deploy_ai_foundry'), '2025-04-01').outputs.applicationInsightsConnectionString.value]",
              "DUMMY_TEST": "True",
              "SOLUTION_NAME": "[variables('solutionPrefix')]",
              "APP_ENV": "Prod",
              "AGENT_ID_ORCHESTRATOR": "",
              "FABRIC_SQL_DATABASE": "",
              "FABRIC_SQL_SERVER": "",
              "FABRIC_SQL_CONNECTION_STRING": ""
            }
          }
        },
        "template": {
          "$schema": "https://schema.management.azure.com/schemas/2019-04-01/deploymentTemplate.json#",
          "contentVersion": "1.0.0.0",
          "metadata": {
            "_generator": {
              "name": "bicep",
              "version": "0.38.33.27573",
              "templateHash": "16557491164562989877"
            }
          },
          "parameters": {
            "imageTag": {
              "type": "string"
            },
            "acrName": {
              "type": "string"
            },
            "applicationInsightsId": {
              "type": "string"
            },
            "solutionLocation": {
              "type": "string",
              "metadata": {
                "description": "Solution Location"
              }
            },
            "appSettings": {
              "type": "secureObject",
              "defaultValue": {}
            },
            "appServicePlanId": {
              "type": "string"
            },
            "userassignedIdentityId": {
              "type": "string"
            },
            "aiServicesName": {
              "type": "string"
            },
            "azureExistingAIProjectResourceId": {
              "type": "string",
              "defaultValue": ""
            },
            "name": {
              "type": "string"
            }
          },
          "variables": {
            "existingAIServiceSubscription": "[if(not(empty(parameters('azureExistingAIProjectResourceId'))), split(parameters('azureExistingAIProjectResourceId'), '/')[2], subscription().subscriptionId)]",
            "existingAIServiceResourceGroup": "[if(not(empty(parameters('azureExistingAIProjectResourceId'))), split(parameters('azureExistingAIProjectResourceId'), '/')[4], resourceGroup().name)]",
            "existingAIServicesName": "[if(not(empty(parameters('azureExistingAIProjectResourceId'))), split(parameters('azureExistingAIProjectResourceId'), '/')[8], '')]",
            "existingAIProjectName": "[if(not(empty(parameters('azureExistingAIProjectResourceId'))), split(parameters('azureExistingAIProjectResourceId'), '/')[10], '')]",
            "imageName": "[format('DOCKER|{0}.azurecr.io/da-api:{1}', parameters('acrName'), parameters('imageTag'))]",
            "reactAppLayoutConfig": "{\r\n  \"appConfig\": {\r\n      \"CHAT_CHATHISTORY\": {\r\n        \"CHAT\": 70,\r\n        \"CHATHISTORY\": 30\r\n      }\r\n    }\r\n  }\r\n}"
          },
          "resources": [
            {
              "type": "Microsoft.Resources/deployments",
              "apiVersion": "2025-04-01",
              "name": "[format('{0}-app-module', parameters('name'))]",
              "properties": {
                "expressionEvaluationOptions": {
                  "scope": "inner"
                },
                "mode": "Incremental",
                "parameters": {
                  "solutionName": {
                    "value": "[parameters('name')]"
                  },
                  "solutionLocation": {
                    "value": "[parameters('solutionLocation')]"
                  },
                  "appServicePlanId": {
                    "value": "[parameters('appServicePlanId')]"
                  },
                  "appImageName": {
                    "value": "[variables('imageName')]"
                  },
                  "userassignedIdentityId": {
                    "value": "[parameters('userassignedIdentityId')]"
                  },
                  "appSettings": {
                    "value": "[union(parameters('appSettings'), createObject('APPINSIGHTS_INSTRUMENTATIONKEY', reference(parameters('applicationInsightsId'), '2015-05-01').InstrumentationKey, 'REACT_APP_LAYOUT_CONFIG', variables('reactAppLayoutConfig')))]"
                  }
                },
                "template": {
                  "$schema": "https://schema.management.azure.com/schemas/2019-04-01/deploymentTemplate.json#",
                  "contentVersion": "1.0.0.0",
                  "metadata": {
                    "_generator": {
                      "name": "bicep",
                      "version": "0.38.33.27573",
                      "templateHash": "3356168949734524762"
                    }
                  },
                  "parameters": {
                    "solutionName": {
                      "type": "string",
                      "metadata": {
                        "description": "Solution Name"
                      }
                    },
                    "solutionLocation": {
                      "type": "string",
                      "metadata": {
                        "description": "Solution Location"
                      }
                    },
                    "appSettings": {
                      "type": "secureObject",
                      "defaultValue": {}
                    },
                    "appServicePlanId": {
                      "type": "string"
                    },
                    "appImageName": {
                      "type": "string"
                    },
                    "userassignedIdentityId": {
                      "type": "string",
                      "defaultValue": ""
                    }
                  },
                  "resources": [
                    {
                      "type": "Microsoft.Web/sites/basicPublishingCredentialsPolicies",
                      "apiVersion": "2020-06-01",
                      "name": "[format('{0}/{1}', parameters('solutionName'), 'ftp')]",
                      "properties": {
                        "allow": false
                      },
                      "dependsOn": [
                        "[resourceId('Microsoft.Web/sites', parameters('solutionName'))]"
                      ]
                    },
                    {
                      "type": "Microsoft.Web/sites/basicPublishingCredentialsPolicies",
                      "apiVersion": "2020-06-01",
                      "name": "[format('{0}/{1}', parameters('solutionName'), 'scm')]",
                      "properties": {
                        "allow": false
                      },
                      "dependsOn": [
                        "[resourceId('Microsoft.Web/sites', parameters('solutionName'))]"
                      ]
                    },
                    {
                      "type": "Microsoft.Web/sites",
                      "apiVersion": "2020-06-01",
                      "name": "[parameters('solutionName')]",
                      "location": "[parameters('solutionLocation')]",
                      "identity": "[if(equals(parameters('userassignedIdentityId'), ''), createObject('type', 'SystemAssigned'), createObject('type', 'SystemAssigned, UserAssigned', 'userAssignedIdentities', createObject(format('{0}', parameters('userassignedIdentityId')), createObject())))]",
                      "properties": {
                        "serverFarmId": "[parameters('appServicePlanId')]",
                        "siteConfig": {
                          "alwaysOn": true,
                          "ftpsState": "Disabled",
                          "linuxFxVersion": "[parameters('appImageName')]"
                        }
                      }
                    },
                    {
                      "type": "Microsoft.Web/sites/config",
                      "apiVersion": "2022-03-01",
                      "name": "[format('{0}/{1}', parameters('solutionName'), 'logs')]",
                      "properties": {
                        "applicationLogs": {
                          "fileSystem": {
                            "level": "Verbose"
                          }
                        },
                        "detailedErrorMessages": {
                          "enabled": true
                        },
                        "failedRequestsTracing": {
                          "enabled": true
                        },
                        "httpLogs": {
                          "fileSystem": {
                            "enabled": true,
                            "retentionInDays": 1,
                            "retentionInMb": 35
                          }
                        }
                      },
                      "dependsOn": [
                        "[resourceId('Microsoft.Web/sites', parameters('solutionName'))]",
                        "[resourceId('Microsoft.Resources/deployments', format('{0}-appSettings', parameters('solutionName')))]"
                      ]
                    },
                    {
                      "type": "Microsoft.Resources/deployments",
                      "apiVersion": "2025-04-01",
                      "name": "[format('{0}-appSettings', parameters('solutionName'))]",
                      "properties": {
                        "expressionEvaluationOptions": {
                          "scope": "inner"
                        },
                        "mode": "Incremental",
                        "parameters": {
                          "name": {
                            "value": "[parameters('solutionName')]"
                          },
                          "appSettings": {
                            "value": "[parameters('appSettings')]"
                          }
                        },
                        "template": {
                          "$schema": "https://schema.management.azure.com/schemas/2019-04-01/deploymentTemplate.json#",
                          "contentVersion": "1.0.0.0",
                          "metadata": {
                            "_generator": {
                              "name": "bicep",
                              "version": "0.38.33.27573",
                              "templateHash": "16561033618269121632"
                            },
                            "description": "Updates app settings for an Azure App Service."
                          },
                          "parameters": {
                            "name": {
                              "type": "string",
                              "metadata": {
                                "description": "The name of the app service resource within the current resource group scope"
                              }
                            },
                            "appSettings": {
                              "type": "secureObject",
                              "metadata": {
                                "description": "The app settings to be applied to the app service"
                              }
                            }
                          },
                          "resources": [
                            {
                              "type": "Microsoft.Web/sites/config",
                              "apiVersion": "2022-03-01",
                              "name": "[format('{0}/{1}', parameters('name'), 'appsettings')]",
                              "properties": "[parameters('appSettings')]"
                            }
                          ]
                        }
                      },
                      "dependsOn": [
                        "[resourceId('Microsoft.Web/sites', parameters('solutionName'))]"
                      ]
                    }
                  ],
                  "outputs": {
                    "identityPrincipalId": {
                      "type": "string",
                      "value": "[reference(resourceId('Microsoft.Web/sites', parameters('solutionName')), '2020-06-01', 'full').identity.principalId]"
                    },
                    "appUrl": {
                      "type": "string",
                      "value": "[format('https://{0}.azurewebsites.net', parameters('solutionName'))]"
                    }
                  }
                }
              }
            },
            {
              "condition": "[not(empty(parameters('azureExistingAIProjectResourceId')))]",
              "type": "Microsoft.Resources/deployments",
              "apiVersion": "2025-04-01",
              "name": "existing_foundry_project",
              "subscriptionId": "[variables('existingAIServiceSubscription')]",
              "resourceGroup": "[variables('existingAIServiceResourceGroup')]",
              "properties": {
                "expressionEvaluationOptions": {
                  "scope": "inner"
                },
                "mode": "Incremental",
                "parameters": {
                  "aiServicesName": {
                    "value": "[variables('existingAIServicesName')]"
                  },
                  "aiProjectName": {
                    "value": "[variables('existingAIProjectName')]"
                  }
                },
                "template": {
                  "$schema": "https://schema.management.azure.com/schemas/2019-04-01/deploymentTemplate.json#",
                  "contentVersion": "1.0.0.0",
                  "metadata": {
                    "_generator": {
                      "name": "bicep",
                      "version": "0.38.33.27573",
                      "templateHash": "5573020945529205304"
                    }
                  },
                  "parameters": {
                    "aiServicesName": {
                      "type": "string",
                      "metadata": {
                        "description": "Name of the existing Azure AI Services account"
                      }
                    },
                    "aiProjectName": {
                      "type": "string",
                      "metadata": {
                        "description": "Name of the existing AI Project under the AI Services account"
                      }
                    }
                  },
                  "resources": [],
                  "outputs": {
                    "location": {
                      "type": "string",
                      "value": "[reference(resourceId('Microsoft.CognitiveServices/accounts', parameters('aiServicesName')), '2025-04-01-preview', 'full').location]"
                    },
                    "skuName": {
                      "type": "string",
                      "value": "[reference(resourceId('Microsoft.CognitiveServices/accounts', parameters('aiServicesName')), '2025-04-01-preview', 'full').sku.name]"
                    },
                    "kind": {
                      "type": "string",
                      "value": "[reference(resourceId('Microsoft.CognitiveServices/accounts', parameters('aiServicesName')), '2025-04-01-preview', 'full').kind]"
                    },
                    "allowProjectManagement": {
                      "type": "bool",
                      "value": "[reference(resourceId('Microsoft.CognitiveServices/accounts', parameters('aiServicesName')), '2025-04-01-preview').allowProjectManagement]"
                    },
                    "customSubDomainName": {
                      "type": "string",
                      "value": "[reference(resourceId('Microsoft.CognitiveServices/accounts', parameters('aiServicesName')), '2025-04-01-preview').customSubDomainName]"
                    },
                    "publicNetworkAccess": {
                      "type": "string",
                      "value": "[reference(resourceId('Microsoft.CognitiveServices/accounts', parameters('aiServicesName')), '2025-04-01-preview').publicNetworkAccess]"
                    },
                    "defaultNetworkAction": {
                      "type": "string",
                      "value": "[reference(resourceId('Microsoft.CognitiveServices/accounts', parameters('aiServicesName')), '2025-04-01-preview').networkAcls.defaultAction]"
                    },
                    "ipRules": {
                      "type": "array",
                      "value": "[reference(resourceId('Microsoft.CognitiveServices/accounts', parameters('aiServicesName')), '2025-04-01-preview').networkAcls.ipRules]"
                    },
                    "vnetRules": {
                      "type": "array",
                      "value": "[reference(resourceId('Microsoft.CognitiveServices/accounts', parameters('aiServicesName')), '2025-04-01-preview').networkAcls.virtualNetworkRules]"
                    },
                    "projectLocation": {
                      "type": "string",
                      "value": "[reference(resourceId('Microsoft.CognitiveServices/accounts/projects', parameters('aiServicesName'), parameters('aiProjectName')), '2025-04-01-preview', 'full').location]"
                    },
                    "projectKind": {
                      "type": "string",
                      "value": "[reference(resourceId('Microsoft.CognitiveServices/accounts/projects', parameters('aiServicesName'), parameters('aiProjectName')), '2025-04-01-preview', 'full').kind]"
                    },
                    "projectProvisioningState": {
                      "type": "string",
                      "value": "[reference(resourceId('Microsoft.CognitiveServices/accounts/projects', parameters('aiServicesName'), parameters('aiProjectName')), '2025-04-01-preview').provisioningState]"
                    }
                  }
                }
              }
            },
            {
              "type": "Microsoft.Resources/deployments",
              "apiVersion": "2025-04-01",
              "name": "assignAiUserRoleToAiProject",
              "subscriptionId": "[variables('existingAIServiceSubscription')]",
              "resourceGroup": "[variables('existingAIServiceResourceGroup')]",
              "properties": {
                "expressionEvaluationOptions": {
                  "scope": "inner"
                },
                "mode": "Incremental",
                "parameters": {
                  "principalId": {
                    "value": "[reference(resourceId('Microsoft.Resources/deployments', format('{0}-app-module', parameters('name'))), '2025-04-01').outputs.identityPrincipalId.value]"
                  },
                  "roleDefinitionId": {
                    "value": "[resourceId('Microsoft.Authorization/roleDefinitions', '53ca6127-db72-4b80-b1b0-d745d6d5456d')]"
                  },
                  "roleAssignmentName": {
                    "value": "[guid(format('{0}-app-module', parameters('name')), extensionResourceId(format('/subscriptions/{0}/resourceGroups/{1}', variables('existingAIServiceSubscription'), variables('existingAIServiceResourceGroup')), 'Microsoft.CognitiveServices/accounts', parameters('aiServicesName')), resourceId('Microsoft.Authorization/roleDefinitions', '53ca6127-db72-4b80-b1b0-d745d6d5456d'))]"
                  },
                  "aiServicesName": "[if(not(empty(parameters('azureExistingAIProjectResourceId'))), createObject('value', variables('existingAIServicesName')), createObject('value', parameters('aiServicesName')))]",
                  "aiProjectName": "[if(not(empty(parameters('azureExistingAIProjectResourceId'))), createObject('value', split(parameters('azureExistingAIProjectResourceId'), '/')[10]), createObject('value', ''))]",
                  "enableSystemAssignedIdentity": {
                    "value": false
                  }
                },
                "template": {
                  "$schema": "https://schema.management.azure.com/schemas/2019-04-01/deploymentTemplate.json#",
                  "contentVersion": "1.0.0.0",
                  "metadata": {
                    "_generator": {
                      "name": "bicep",
                      "version": "0.38.33.27573",
                      "templateHash": "5101030011491757699"
                    }
                  },
                  "parameters": {
                    "principalId": {
                      "type": "string",
                      "defaultValue": ""
                    },
                    "roleDefinitionId": {
                      "type": "string"
                    },
                    "roleAssignmentName": {
                      "type": "string",
                      "defaultValue": ""
                    },
                    "aiServicesName": {
                      "type": "string"
                    },
                    "aiProjectName": {
                      "type": "string",
                      "defaultValue": ""
                    },
                    "aiLocation": {
                      "type": "string",
                      "defaultValue": ""
                    },
                    "aiKind": {
                      "type": "string",
                      "defaultValue": ""
                    },
                    "aiSkuName": {
                      "type": "string",
                      "defaultValue": ""
                    },
                    "enableSystemAssignedIdentity": {
                      "type": "bool",
                      "defaultValue": false
                    },
                    "customSubDomainName": {
                      "type": "string",
                      "defaultValue": ""
                    },
                    "publicNetworkAccess": {
                      "type": "string",
                      "defaultValue": ""
                    },
                    "defaultNetworkAction": {
                      "type": "string",
                      "defaultValue": ""
                    },
                    "vnetRules": {
                      "type": "array",
                      "defaultValue": []
                    },
                    "ipRules": {
                      "type": "array",
                      "defaultValue": []
                    },
                    "aiModelDeployments": {
                      "type": "array",
                      "defaultValue": []
                    }
                  },
                  "resources": [
                    {
                      "condition": "[parameters('enableSystemAssignedIdentity')]",
                      "type": "Microsoft.CognitiveServices/accounts",
                      "apiVersion": "2025-04-01-preview",
                      "name": "[parameters('aiServicesName')]",
                      "location": "[parameters('aiLocation')]",
                      "kind": "[parameters('aiKind')]",
                      "sku": {
                        "name": "[parameters('aiSkuName')]"
                      },
                      "identity": {
                        "type": "SystemAssigned"
                      },
                      "properties": {
                        "allowProjectManagement": true,
                        "customSubDomainName": "[parameters('customSubDomainName')]",
                        "networkAcls": {
                          "defaultAction": "[parameters('defaultNetworkAction')]",
                          "virtualNetworkRules": "[parameters('vnetRules')]",
                          "ipRules": "[parameters('ipRules')]"
                        },
                        "publicNetworkAccess": "[parameters('publicNetworkAccess')]"
                      }
                    },
                    {
                      "copy": {
                        "name": "aiServicesDeployments",
                        "count": "[length(parameters('aiModelDeployments'))]",
                        "mode": "serial",
                        "batchSize": 1
                      },
                      "condition": "[not(empty(parameters('aiModelDeployments')))]",
                      "type": "Microsoft.CognitiveServices/accounts/deployments",
                      "apiVersion": "2025-04-01-preview",
                      "name": "[format('{0}/{1}', parameters('aiServicesName'), parameters('aiModelDeployments')[copyIndex()].name)]",
                      "properties": {
                        "model": {
                          "format": "OpenAI",
                          "name": "[parameters('aiModelDeployments')[copyIndex()].model]"
                        },
                        "raiPolicyName": "[parameters('aiModelDeployments')[copyIndex()].raiPolicyName]"
                      },
                      "sku": {
                        "name": "[parameters('aiModelDeployments')[copyIndex()].sku.name]",
                        "capacity": "[parameters('aiModelDeployments')[copyIndex()].sku.capacity]"
                      },
                      "dependsOn": [
                        "[resourceId('Microsoft.CognitiveServices/accounts', parameters('aiServicesName'))]"
                      ]
                    },
                    {
                      "condition": "[and(not(empty(parameters('aiProjectName'))), parameters('enableSystemAssignedIdentity'))]",
                      "type": "Microsoft.CognitiveServices/accounts/projects",
                      "apiVersion": "2025-04-01-preview",
                      "name": "[format('{0}/{1}', parameters('aiServicesName'), parameters('aiProjectName'))]",
                      "location": "[parameters('aiLocation')]",
                      "identity": {
                        "type": "SystemAssigned"
                      },
                      "properties": {},
                      "dependsOn": [
                        "[resourceId('Microsoft.CognitiveServices/accounts', parameters('aiServicesName'))]"
                      ]
                    },
                    {
                      "condition": "[parameters('enableSystemAssignedIdentity')]",
                      "type": "Microsoft.Authorization/roleAssignments",
                      "apiVersion": "2022-04-01",
                      "scope": "[format('Microsoft.CognitiveServices/accounts/{0}', parameters('aiServicesName'))]",
                      "name": "[parameters('roleAssignmentName')]",
                      "properties": {
                        "roleDefinitionId": "[parameters('roleDefinitionId')]",
                        "principalId": "[parameters('principalId')]",
                        "principalType": "ServicePrincipal"
                      },
                      "dependsOn": [
                        "[resourceId('Microsoft.CognitiveServices/accounts', parameters('aiServicesName'))]"
                      ]
                    },
                    {
                      "condition": "[not(parameters('enableSystemAssignedIdentity'))]",
                      "type": "Microsoft.Authorization/roleAssignments",
                      "apiVersion": "2022-04-01",
                      "scope": "[format('Microsoft.CognitiveServices/accounts/{0}', parameters('aiServicesName'))]",
                      "name": "[parameters('roleAssignmentName')]",
                      "properties": {
                        "roleDefinitionId": "[parameters('roleDefinitionId')]",
                        "principalId": "[parameters('principalId')]",
                        "principalType": "ServicePrincipal"
                      }
                    }
                  ],
                  "outputs": {
                    "aiServicesPrincipalId": {
                      "type": "string",
                      "value": "[if(parameters('enableSystemAssignedIdentity'), reference(resourceId('Microsoft.CognitiveServices/accounts', parameters('aiServicesName')), '2025-04-01-preview', 'full').identity.principalId, reference(resourceId('Microsoft.CognitiveServices/accounts', parameters('aiServicesName')), '2025-04-01-preview', 'full').identity.principalId)]"
                    },
                    "aiProjectPrincipalId": {
                      "type": "string",
                      "value": "[if(not(empty(parameters('aiProjectName'))), if(parameters('enableSystemAssignedIdentity'), reference(resourceId('Microsoft.CognitiveServices/accounts/projects', parameters('aiServicesName'), parameters('aiProjectName')), '2025-04-01-preview', 'full').identity.principalId, reference(resourceId('Microsoft.CognitiveServices/accounts/projects', parameters('aiServicesName'), parameters('aiProjectName')), '2025-04-01-preview', 'full').identity.principalId), '')]"
                    }
                  }
                }
              },
              "dependsOn": [
                "[resourceId('Microsoft.Resources/deployments', format('{0}-app-module', parameters('name')))]"
              ]
            }
          ],
          "outputs": {
            "appUrl": {
              "type": "string",
              "value": "[reference(resourceId('Microsoft.Resources/deployments', format('{0}-app-module', parameters('name'))), '2025-04-01').outputs.appUrl.value]"
            },
            "appName": {
              "type": "string",
              "value": "[parameters('name')]"
            },
            "reactAppLayoutConfig": {
              "type": "string",
              "value": "[variables('reactAppLayoutConfig')]"
            },
            "appInsightInstrumentationKey": {
              "type": "string",
              "value": "[reference(parameters('applicationInsightsId'), '2015-05-01').InstrumentationKey]"
            }
          }
        }
      },
      "dependsOn": [
        "[extensionResourceId(format('/subscriptions/{0}/resourceGroups/{1}', subscription().subscriptionId, resourceGroup().name), 'Microsoft.Resources/deployments', 'deploy_ai_foundry')]",
        "[resourceId('Microsoft.Resources/deployments', 'deploy_app_service_plan')]",
        "[extensionResourceId(format('/subscriptions/{0}/resourceGroups/{1}', subscription().subscriptionId, resourceGroup().name), 'Microsoft.Resources/deployments', 'deploy_managed_identity')]"
      ]
    },
    {
      "condition": "[equals(parameters('backendLanguage'), 'csharp')]",
      "type": "Microsoft.Resources/deployments",
      "apiVersion": "2025-04-01",
      "name": "deploy_backend_csapi_docker",
      "resourceGroup": "[resourceGroup().name]",
      "properties": {
        "expressionEvaluationOptions": {
          "scope": "inner"
        },
        "mode": "Incremental",
        "parameters": {
          "name": {
            "value": "[format('api-cs-{0}', variables('solutionPrefix'))]"
          },
          "solutionLocation": {
            "value": "[variables('solutionLocation')]"
          },
          "imageTag": {
            "value": "[parameters('imageTag')]"
          },
          "acrName": {
            "value": "[variables('acrName')]"
          },
          "appServicePlanId": {
            "value": "[reference(resourceId('Microsoft.Resources/deployments', 'deploy_app_service_plan'), '2025-04-01').outputs.name.value]"
          },
          "applicationInsightsId": {
            "value": "[reference(extensionResourceId(format('/subscriptions/{0}/resourceGroups/{1}', subscription().subscriptionId, resourceGroup().name), 'Microsoft.Resources/deployments', 'deploy_ai_foundry'), '2025-04-01').outputs.applicationInsightsId.value]"
          },
          "userassignedIdentityId": {
            "value": "[reference(extensionResourceId(format('/subscriptions/{0}/resourceGroups/{1}', subscription().subscriptionId, resourceGroup().name), 'Microsoft.Resources/deployments', 'deploy_managed_identity'), '2025-04-01').outputs.managedIdentityBackendAppOutput.value.id]"
          },
          "aiServicesName": {
            "value": "[reference(extensionResourceId(format('/subscriptions/{0}/resourceGroups/{1}', subscription().subscriptionId, resourceGroup().name), 'Microsoft.Resources/deployments', 'deploy_ai_foundry'), '2025-04-01').outputs.aiServicesName.value]"
          },
          "azureExistingAIProjectResourceId": {
            "value": "[parameters('azureExistingAIProjectResourceId')]"
          },
          "appSettings": {
            "value": {
              "AZURE_OPENAI_DEPLOYMENT_MODEL": "[parameters('gptModelName')]",
              "AZURE_OPENAI_ENDPOINT": "[reference(extensionResourceId(format('/subscriptions/{0}/resourceGroups/{1}', subscription().subscriptionId, resourceGroup().name), 'Microsoft.Resources/deployments', 'deploy_ai_foundry'), '2025-04-01').outputs.aiServicesTarget.value]",
              "AZURE_OPENAI_API_VERSION": "[parameters('azureOpenAIApiVersion')]",
              "AZURE_OPENAI_RESOURCE": "[reference(extensionResourceId(format('/subscriptions/{0}/resourceGroups/{1}', subscription().subscriptionId, resourceGroup().name), 'Microsoft.Resources/deployments', 'deploy_ai_foundry'), '2025-04-01').outputs.aiServicesName.value]",
              "AZURE_AI_AGENT_ENDPOINT": "[reference(extensionResourceId(format('/subscriptions/{0}/resourceGroups/{1}', subscription().subscriptionId, resourceGroup().name), 'Microsoft.Resources/deployments', 'deploy_ai_foundry'), '2025-04-01').outputs.projectEndpoint.value]",
              "AZURE_AI_AGENT_API_VERSION": "[parameters('azureAiAgentApiVersion')]",
              "AZURE_AI_AGENT_MODEL_DEPLOYMENT_NAME": "[parameters('gptModelName')]",
              "USE_CHAT_HISTORY_ENABLED": "True",
              "API_UID": "[reference(extensionResourceId(format('/subscriptions/{0}/resourceGroups/{1}', subscription().subscriptionId, resourceGroup().name), 'Microsoft.Resources/deployments', 'deploy_managed_identity'), '2025-04-01').outputs.managedIdentityBackendAppOutput.value.clientId]",
              "USE_AI_PROJECT_CLIENT": "True",
              "DISPLAY_CHART_DEFAULT": "False",
              "APPLICATIONINSIGHTS_CONNECTION_STRING": "[reference(extensionResourceId(format('/subscriptions/{0}/resourceGroups/{1}', subscription().subscriptionId, resourceGroup().name), 'Microsoft.Resources/deployments', 'deploy_ai_foundry'), '2025-04-01').outputs.applicationInsightsConnectionString.value]",
              "DUMMY_TEST": "True",
              "SOLUTION_NAME": "[variables('solutionPrefix')]",
              "APP_ENV": "Prod",
              "AGENT_ID_CHAT": "",
              "FABRIC_SQL_DATABASE": "",
              "FABRIC_SQL_SERVER": "",
              "FABRIC_SQL_CONNECTION_STRING": ""
            }
          }
        },
        "template": {
          "$schema": "https://schema.management.azure.com/schemas/2019-04-01/deploymentTemplate.json#",
          "contentVersion": "1.0.0.0",
          "metadata": {
            "_generator": {
              "name": "bicep",
              "version": "0.38.33.27573",
              "templateHash": "1396794612707493713"
            }
          },
          "parameters": {
            "imageTag": {
              "type": "string"
            },
            "acrName": {
              "type": "string"
            },
            "applicationInsightsId": {
              "type": "string"
            },
            "solutionLocation": {
              "type": "string",
              "metadata": {
                "description": "Solution Location"
              }
            },
            "appSettings": {
              "type": "secureObject",
              "defaultValue": {}
            },
            "appServicePlanId": {
              "type": "string"
            },
            "userassignedIdentityId": {
              "type": "string"
            },
            "aiServicesName": {
              "type": "string"
            },
            "azureExistingAIProjectResourceId": {
              "type": "string",
              "defaultValue": ""
            },
            "name": {
              "type": "string"
            }
          },
          "variables": {
            "existingAIServiceSubscription": "[if(not(empty(parameters('azureExistingAIProjectResourceId'))), split(parameters('azureExistingAIProjectResourceId'), '/')[2], subscription().subscriptionId)]",
            "existingAIServiceResourceGroup": "[if(not(empty(parameters('azureExistingAIProjectResourceId'))), split(parameters('azureExistingAIProjectResourceId'), '/')[4], resourceGroup().name)]",
            "existingAIServicesName": "[if(not(empty(parameters('azureExistingAIProjectResourceId'))), split(parameters('azureExistingAIProjectResourceId'), '/')[8], '')]",
            "existingAIProjectName": "[if(not(empty(parameters('azureExistingAIProjectResourceId'))), split(parameters('azureExistingAIProjectResourceId'), '/')[10], '')]",
            "imageName": "[format('DOCKER|{0}.azurecr.io/da-api-cs:{1}', parameters('acrName'), parameters('imageTag'))]",
            "reactAppLayoutConfig": "{\r\n  \"appConfig\": {\r\n      \"CHAT_CHATHISTORY\": {\r\n        \"CHAT\": 70,\r\n        \"CHATHISTORY\": 30\r\n      }\r\n    }\r\n  }\r\n}"
          },
          "resources": [
            {
              "type": "Microsoft.Resources/deployments",
              "apiVersion": "2025-04-01",
              "name": "[format('{0}-app-module', parameters('name'))]",
              "properties": {
                "expressionEvaluationOptions": {
                  "scope": "inner"
                },
                "mode": "Incremental",
                "parameters": {
                  "solutionName": {
                    "value": "[parameters('name')]"
                  },
                  "solutionLocation": {
                    "value": "[parameters('solutionLocation')]"
                  },
                  "appServicePlanId": {
                    "value": "[parameters('appServicePlanId')]"
                  },
                  "appImageName": {
                    "value": "[variables('imageName')]"
                  },
                  "userassignedIdentityId": {
                    "value": "[parameters('userassignedIdentityId')]"
                  },
                  "appSettings": {
                    "value": "[union(parameters('appSettings'), createObject('APPINSIGHTS_INSTRUMENTATIONKEY', reference(parameters('applicationInsightsId'), '2015-05-01').InstrumentationKey, 'REACT_APP_LAYOUT_CONFIG', variables('reactAppLayoutConfig')))]"
                  }
                },
                "template": {
                  "$schema": "https://schema.management.azure.com/schemas/2019-04-01/deploymentTemplate.json#",
                  "contentVersion": "1.0.0.0",
                  "metadata": {
                    "_generator": {
                      "name": "bicep",
                      "version": "0.38.33.27573",
                      "templateHash": "3356168949734524762"
                    }
                  },
                  "parameters": {
                    "solutionName": {
                      "type": "string",
                      "metadata": {
                        "description": "Solution Name"
                      }
                    },
                    "solutionLocation": {
                      "type": "string",
                      "metadata": {
                        "description": "Solution Location"
                      }
                    },
                    "appSettings": {
                      "type": "secureObject",
                      "defaultValue": {}
                    },
                    "appServicePlanId": {
                      "type": "string"
                    },
                    "appImageName": {
                      "type": "string"
                    },
                    "userassignedIdentityId": {
                      "type": "string",
                      "defaultValue": ""
                    }
                  },
                  "resources": [
                    {
                      "type": "Microsoft.Web/sites/basicPublishingCredentialsPolicies",
                      "apiVersion": "2020-06-01",
                      "name": "[format('{0}/{1}', parameters('solutionName'), 'ftp')]",
                      "properties": {
                        "allow": false
                      },
                      "dependsOn": [
                        "[resourceId('Microsoft.Web/sites', parameters('solutionName'))]"
                      ]
                    },
                    {
                      "type": "Microsoft.Web/sites/basicPublishingCredentialsPolicies",
                      "apiVersion": "2020-06-01",
                      "name": "[format('{0}/{1}', parameters('solutionName'), 'scm')]",
                      "properties": {
                        "allow": false
                      },
                      "dependsOn": [
                        "[resourceId('Microsoft.Web/sites', parameters('solutionName'))]"
                      ]
                    },
                    {
                      "type": "Microsoft.Web/sites",
                      "apiVersion": "2020-06-01",
                      "name": "[parameters('solutionName')]",
                      "location": "[parameters('solutionLocation')]",
                      "identity": "[if(equals(parameters('userassignedIdentityId'), ''), createObject('type', 'SystemAssigned'), createObject('type', 'SystemAssigned, UserAssigned', 'userAssignedIdentities', createObject(format('{0}', parameters('userassignedIdentityId')), createObject())))]",
                      "properties": {
                        "serverFarmId": "[parameters('appServicePlanId')]",
                        "siteConfig": {
                          "alwaysOn": true,
                          "ftpsState": "Disabled",
                          "linuxFxVersion": "[parameters('appImageName')]"
                        }
                      }
                    },
                    {
                      "type": "Microsoft.Web/sites/config",
                      "apiVersion": "2022-03-01",
                      "name": "[format('{0}/{1}', parameters('solutionName'), 'logs')]",
                      "properties": {
                        "applicationLogs": {
                          "fileSystem": {
                            "level": "Verbose"
                          }
                        },
                        "detailedErrorMessages": {
                          "enabled": true
                        },
                        "failedRequestsTracing": {
                          "enabled": true
                        },
                        "httpLogs": {
                          "fileSystem": {
                            "enabled": true,
                            "retentionInDays": 1,
                            "retentionInMb": 35
                          }
                        }
                      },
                      "dependsOn": [
                        "[resourceId('Microsoft.Web/sites', parameters('solutionName'))]",
                        "[resourceId('Microsoft.Resources/deployments', format('{0}-appSettings', parameters('solutionName')))]"
                      ]
                    },
                    {
                      "type": "Microsoft.Resources/deployments",
                      "apiVersion": "2025-04-01",
                      "name": "[format('{0}-appSettings', parameters('solutionName'))]",
                      "properties": {
                        "expressionEvaluationOptions": {
                          "scope": "inner"
                        },
                        "mode": "Incremental",
                        "parameters": {
                          "name": {
                            "value": "[parameters('solutionName')]"
                          },
                          "appSettings": {
                            "value": "[parameters('appSettings')]"
                          }
                        },
                        "template": {
                          "$schema": "https://schema.management.azure.com/schemas/2019-04-01/deploymentTemplate.json#",
                          "contentVersion": "1.0.0.0",
                          "metadata": {
                            "_generator": {
                              "name": "bicep",
                              "version": "0.38.33.27573",
                              "templateHash": "16561033618269121632"
                            },
                            "description": "Updates app settings for an Azure App Service."
                          },
                          "parameters": {
                            "name": {
                              "type": "string",
                              "metadata": {
                                "description": "The name of the app service resource within the current resource group scope"
                              }
                            },
                            "appSettings": {
                              "type": "secureObject",
                              "metadata": {
                                "description": "The app settings to be applied to the app service"
                              }
                            }
                          },
                          "resources": [
                            {
                              "type": "Microsoft.Web/sites/config",
                              "apiVersion": "2022-03-01",
                              "name": "[format('{0}/{1}', parameters('name'), 'appsettings')]",
                              "properties": "[parameters('appSettings')]"
                            }
                          ]
                        }
                      },
                      "dependsOn": [
                        "[resourceId('Microsoft.Web/sites', parameters('solutionName'))]"
                      ]
                    }
                  ],
                  "outputs": {
                    "identityPrincipalId": {
                      "type": "string",
                      "value": "[reference(resourceId('Microsoft.Web/sites', parameters('solutionName')), '2020-06-01', 'full').identity.principalId]"
                    },
                    "appUrl": {
                      "type": "string",
                      "value": "[format('https://{0}.azurewebsites.net', parameters('solutionName'))]"
                    }
                  }
                }
              }
<<<<<<< HEAD
            },
            {
              "condition": "[not(empty(parameters('azureExistingAIProjectResourceId')))]",
              "type": "Microsoft.Resources/deployments",
              "apiVersion": "2025-04-01",
              "name": "existing_foundry_project",
              "subscriptionId": "[variables('existingAIServiceSubscription')]",
              "resourceGroup": "[variables('existingAIServiceResourceGroup')]",
              "properties": {
                "expressionEvaluationOptions": {
                  "scope": "inner"
                },
                "mode": "Incremental",
                "parameters": {
                  "aiServicesName": {
                    "value": "[variables('existingAIServicesName')]"
                  },
                  "aiProjectName": {
                    "value": "[variables('existingAIProjectName')]"
                  }
                },
                "template": {
                  "$schema": "https://schema.management.azure.com/schemas/2019-04-01/deploymentTemplate.json#",
                  "contentVersion": "1.0.0.0",
                  "metadata": {
                    "_generator": {
                      "name": "bicep",
                      "version": "0.38.33.27573",
                      "templateHash": "5573020945529205304"
                    }
                  },
                  "parameters": {
                    "aiServicesName": {
                      "type": "string",
                      "metadata": {
                        "description": "Name of the existing Azure AI Services account"
                      }
                    },
                    "aiProjectName": {
                      "type": "string",
                      "metadata": {
                        "description": "Name of the existing AI Project under the AI Services account"
                      }
                    }
                  },
                  "resources": [],
                  "outputs": {
                    "location": {
                      "type": "string",
                      "value": "[reference(resourceId('Microsoft.CognitiveServices/accounts', parameters('aiServicesName')), '2025-04-01-preview', 'full').location]"
                    },
                    "skuName": {
                      "type": "string",
                      "value": "[reference(resourceId('Microsoft.CognitiveServices/accounts', parameters('aiServicesName')), '2025-04-01-preview', 'full').sku.name]"
                    },
                    "kind": {
                      "type": "string",
                      "value": "[reference(resourceId('Microsoft.CognitiveServices/accounts', parameters('aiServicesName')), '2025-04-01-preview', 'full').kind]"
                    },
                    "allowProjectManagement": {
                      "type": "bool",
                      "value": "[reference(resourceId('Microsoft.CognitiveServices/accounts', parameters('aiServicesName')), '2025-04-01-preview').allowProjectManagement]"
                    },
                    "customSubDomainName": {
                      "type": "string",
                      "value": "[reference(resourceId('Microsoft.CognitiveServices/accounts', parameters('aiServicesName')), '2025-04-01-preview').customSubDomainName]"
                    },
                    "publicNetworkAccess": {
                      "type": "string",
                      "value": "[reference(resourceId('Microsoft.CognitiveServices/accounts', parameters('aiServicesName')), '2025-04-01-preview').publicNetworkAccess]"
                    },
                    "defaultNetworkAction": {
                      "type": "string",
                      "value": "[reference(resourceId('Microsoft.CognitiveServices/accounts', parameters('aiServicesName')), '2025-04-01-preview').networkAcls.defaultAction]"
                    },
                    "ipRules": {
                      "type": "array",
                      "value": "[reference(resourceId('Microsoft.CognitiveServices/accounts', parameters('aiServicesName')), '2025-04-01-preview').networkAcls.ipRules]"
                    },
                    "vnetRules": {
                      "type": "array",
                      "value": "[reference(resourceId('Microsoft.CognitiveServices/accounts', parameters('aiServicesName')), '2025-04-01-preview').networkAcls.virtualNetworkRules]"
                    },
                    "projectLocation": {
                      "type": "string",
                      "value": "[reference(resourceId('Microsoft.CognitiveServices/accounts/projects', parameters('aiServicesName'), parameters('aiProjectName')), '2025-04-01-preview', 'full').location]"
                    },
                    "projectKind": {
                      "type": "string",
                      "value": "[reference(resourceId('Microsoft.CognitiveServices/accounts/projects', parameters('aiServicesName'), parameters('aiProjectName')), '2025-04-01-preview', 'full').kind]"
                    },
                    "projectProvisioningState": {
                      "type": "string",
                      "value": "[reference(resourceId('Microsoft.CognitiveServices/accounts/projects', parameters('aiServicesName'), parameters('aiProjectName')), '2025-04-01-preview').provisioningState]"
                    }
                  }
                }
              }
            },
            {
              "type": "Microsoft.Resources/deployments",
              "apiVersion": "2025-04-01",
              "name": "assignAiUserRoleToAiProject",
              "subscriptionId": "[variables('existingAIServiceSubscription')]",
              "resourceGroup": "[variables('existingAIServiceResourceGroup')]",
              "properties": {
                "expressionEvaluationOptions": {
                  "scope": "inner"
                },
                "mode": "Incremental",
                "parameters": {
                  "principalId": {
                    "value": "[reference(resourceId('Microsoft.Resources/deployments', format('{0}-app-module', parameters('name'))), '2025-04-01').outputs.identityPrincipalId.value]"
                  },
                  "roleDefinitionId": {
                    "value": "[resourceId('Microsoft.Authorization/roleDefinitions', '53ca6127-db72-4b80-b1b0-d745d6d5456d')]"
                  },
                  "roleAssignmentName": {
                    "value": "[guid(format('{0}-app-module', parameters('name')), extensionResourceId(format('/subscriptions/{0}/resourceGroups/{1}', variables('existingAIServiceSubscription'), variables('existingAIServiceResourceGroup')), 'Microsoft.CognitiveServices/accounts', parameters('aiServicesName')), resourceId('Microsoft.Authorization/roleDefinitions', '53ca6127-db72-4b80-b1b0-d745d6d5456d'))]"
                  },
                  "aiServicesName": "[if(not(empty(parameters('azureExistingAIProjectResourceId'))), createObject('value', variables('existingAIServicesName')), createObject('value', parameters('aiServicesName')))]",
                  "aiProjectName": "[if(not(empty(parameters('azureExistingAIProjectResourceId'))), createObject('value', split(parameters('azureExistingAIProjectResourceId'), '/')[10]), createObject('value', ''))]",
                  "enableSystemAssignedIdentity": {
                    "value": false
                  }
                },
                "template": {
                  "$schema": "https://schema.management.azure.com/schemas/2019-04-01/deploymentTemplate.json#",
                  "contentVersion": "1.0.0.0",
                  "metadata": {
                    "_generator": {
                      "name": "bicep",
                      "version": "0.38.33.27573",
                      "templateHash": "5101030011491757699"
                    }
                  },
                  "parameters": {
                    "principalId": {
                      "type": "string",
                      "defaultValue": ""
                    },
                    "roleDefinitionId": {
                      "type": "string"
                    },
                    "roleAssignmentName": {
                      "type": "string",
                      "defaultValue": ""
                    },
                    "aiServicesName": {
                      "type": "string"
                    },
                    "aiProjectName": {
                      "type": "string",
                      "defaultValue": ""
                    },
                    "aiLocation": {
                      "type": "string",
                      "defaultValue": ""
                    },
                    "aiKind": {
                      "type": "string",
                      "defaultValue": ""
                    },
                    "aiSkuName": {
                      "type": "string",
                      "defaultValue": ""
                    },
                    "enableSystemAssignedIdentity": {
                      "type": "bool",
                      "defaultValue": false
                    },
                    "customSubDomainName": {
                      "type": "string",
                      "defaultValue": ""
                    },
                    "publicNetworkAccess": {
                      "type": "string",
                      "defaultValue": ""
                    },
                    "defaultNetworkAction": {
                      "type": "string",
                      "defaultValue": ""
                    },
                    "vnetRules": {
                      "type": "array",
                      "defaultValue": []
                    },
                    "ipRules": {
                      "type": "array",
                      "defaultValue": []
                    },
                    "aiModelDeployments": {
                      "type": "array",
                      "defaultValue": []
                    }
                  },
                  "resources": [
                    {
                      "condition": "[parameters('enableSystemAssignedIdentity')]",
                      "type": "Microsoft.CognitiveServices/accounts",
                      "apiVersion": "2025-04-01-preview",
                      "name": "[parameters('aiServicesName')]",
                      "location": "[parameters('aiLocation')]",
                      "kind": "[parameters('aiKind')]",
                      "sku": {
                        "name": "[parameters('aiSkuName')]"
                      },
                      "identity": {
                        "type": "SystemAssigned"
                      },
                      "properties": {
                        "allowProjectManagement": true,
                        "customSubDomainName": "[parameters('customSubDomainName')]",
                        "networkAcls": {
                          "defaultAction": "[parameters('defaultNetworkAction')]",
                          "virtualNetworkRules": "[parameters('vnetRules')]",
                          "ipRules": "[parameters('ipRules')]"
                        },
                        "publicNetworkAccess": "[parameters('publicNetworkAccess')]"
                      }
                    },
                    {
                      "copy": {
                        "name": "aiServicesDeployments",
                        "count": "[length(parameters('aiModelDeployments'))]",
                        "mode": "serial",
                        "batchSize": 1
                      },
                      "condition": "[not(empty(parameters('aiModelDeployments')))]",
                      "type": "Microsoft.CognitiveServices/accounts/deployments",
                      "apiVersion": "2025-04-01-preview",
                      "name": "[format('{0}/{1}', parameters('aiServicesName'), parameters('aiModelDeployments')[copyIndex()].name)]",
                      "properties": {
                        "model": {
                          "format": "OpenAI",
                          "name": "[parameters('aiModelDeployments')[copyIndex()].model]"
                        },
                        "raiPolicyName": "[parameters('aiModelDeployments')[copyIndex()].raiPolicyName]"
                      },
                      "sku": {
                        "name": "[parameters('aiModelDeployments')[copyIndex()].sku.name]",
                        "capacity": "[parameters('aiModelDeployments')[copyIndex()].sku.capacity]"
                      },
                      "dependsOn": [
                        "[resourceId('Microsoft.CognitiveServices/accounts', parameters('aiServicesName'))]"
                      ]
                    },
                    {
                      "condition": "[and(not(empty(parameters('aiProjectName'))), parameters('enableSystemAssignedIdentity'))]",
                      "type": "Microsoft.CognitiveServices/accounts/projects",
                      "apiVersion": "2025-04-01-preview",
                      "name": "[format('{0}/{1}', parameters('aiServicesName'), parameters('aiProjectName'))]",
                      "location": "[parameters('aiLocation')]",
                      "identity": {
                        "type": "SystemAssigned"
                      },
                      "properties": {},
                      "dependsOn": [
                        "[resourceId('Microsoft.CognitiveServices/accounts', parameters('aiServicesName'))]"
                      ]
                    },
                    {
                      "condition": "[parameters('enableSystemAssignedIdentity')]",
                      "type": "Microsoft.Authorization/roleAssignments",
                      "apiVersion": "2022-04-01",
                      "scope": "[format('Microsoft.CognitiveServices/accounts/{0}', parameters('aiServicesName'))]",
                      "name": "[parameters('roleAssignmentName')]",
                      "properties": {
                        "roleDefinitionId": "[parameters('roleDefinitionId')]",
                        "principalId": "[parameters('principalId')]",
                        "principalType": "ServicePrincipal"
                      },
                      "dependsOn": [
                        "[resourceId('Microsoft.CognitiveServices/accounts', parameters('aiServicesName'))]"
                      ]
                    },
                    {
                      "condition": "[not(parameters('enableSystemAssignedIdentity'))]",
                      "type": "Microsoft.Authorization/roleAssignments",
                      "apiVersion": "2022-04-01",
                      "scope": "[format('Microsoft.CognitiveServices/accounts/{0}', parameters('aiServicesName'))]",
                      "name": "[parameters('roleAssignmentName')]",
                      "properties": {
                        "roleDefinitionId": "[parameters('roleDefinitionId')]",
                        "principalId": "[parameters('principalId')]",
                        "principalType": "ServicePrincipal"
                      }
                    }
                  ],
                  "outputs": {
                    "aiServicesPrincipalId": {
                      "type": "string",
                      "value": "[if(parameters('enableSystemAssignedIdentity'), reference(resourceId('Microsoft.CognitiveServices/accounts', parameters('aiServicesName')), '2025-04-01-preview', 'full').identity.principalId, reference(resourceId('Microsoft.CognitiveServices/accounts', parameters('aiServicesName')), '2025-04-01-preview', 'full').identity.principalId)]"
                    },
                    "aiProjectPrincipalId": {
                      "type": "string",
                      "value": "[if(not(empty(parameters('aiProjectName'))), if(parameters('enableSystemAssignedIdentity'), reference(resourceId('Microsoft.CognitiveServices/accounts/projects', parameters('aiServicesName'), parameters('aiProjectName')), '2025-04-01-preview', 'full').identity.principalId, reference(resourceId('Microsoft.CognitiveServices/accounts/projects', parameters('aiServicesName'), parameters('aiProjectName')), '2025-04-01-preview', 'full').identity.principalId), '')]"
                    }
                  }
                }
              },
              "dependsOn": [
                "[resourceId('Microsoft.Resources/deployments', format('{0}-app-module', parameters('name')))]"
              ]
            }
          ],
          "outputs": {
            "appUrl": {
              "type": "string",
              "value": "[reference(resourceId('Microsoft.Resources/deployments', format('{0}-app-module', parameters('name'))), '2025-04-01').outputs.appUrl.value]"
            },
            "appName": {
              "type": "string",
              "value": "[parameters('name')]"
            },
            "reactAppLayoutConfig": {
              "type": "string",
              "value": "[variables('reactAppLayoutConfig')]"
            },
            "appInsightInstrumentationKey": {
              "type": "string",
              "value": "[reference(parameters('applicationInsightsId'), '2015-05-01').InstrumentationKey]"
            }
          }
        }
      },
      "dependsOn": [
        "[extensionResourceId(format('/subscriptions/{0}/resourceGroups/{1}', subscription().subscriptionId, resourceGroup().name), 'Microsoft.Resources/deployments', 'deploy_ai_foundry')]",
        "[resourceId('Microsoft.Resources/deployments', 'deploy_app_service_plan')]",
        "[extensionResourceId(format('/subscriptions/{0}/resourceGroups/{1}', subscription().subscriptionId, resourceGroup().name), 'Microsoft.Resources/deployments', 'deploy_managed_identity')]"
      ]
    },
    {
      "type": "Microsoft.Resources/deployments",
      "apiVersion": "2025-04-01",
      "name": "deploy_frontend_docker",
      "resourceGroup": "[resourceGroup().name]",
      "properties": {
        "expressionEvaluationOptions": {
          "scope": "inner"
        },
        "mode": "Incremental",
        "parameters": {
          "name": {
            "value": "[format('{0}{1}', variables('abbrs').compute.webApp, variables('solutionPrefix'))]"
          },
          "solutionLocation": {
            "value": "[variables('solutionLocation')]"
          },
          "imageTag": {
            "value": "[parameters('imageTag')]"
          },
          "acrName": {
            "value": "[variables('acrName')]"
          },
          "appServicePlanId": {
            "value": "[reference(resourceId('Microsoft.Resources/deployments', 'deploy_app_service_plan'), '2025-04-01').outputs.name.value]"
          },
          "applicationInsightsId": {
            "value": "[reference(extensionResourceId(format('/subscriptions/{0}/resourceGroups/{1}', subscription().subscriptionId, resourceGroup().name), 'Microsoft.Resources/deployments', 'deploy_ai_foundry'), '2025-04-01').outputs.applicationInsightsId.value]"
          },
          "appSettings": {
            "value": {
              "APP_API_BASE_URL": "[if(equals(parameters('backendLanguage'), 'python'), reference(extensionResourceId(format('/subscriptions/{0}/resourceGroups/{1}', subscription().subscriptionId, resourceGroup().name), 'Microsoft.Resources/deployments', 'deploy_backend_docker'), '2025-04-01').outputs.appUrl.value, reference(extensionResourceId(format('/subscriptions/{0}/resourceGroups/{1}', subscription().subscriptionId, resourceGroup().name), 'Microsoft.Resources/deployments', 'deploy_backend_csapi_docker'), '2025-04-01').outputs.appUrl.value)]",
              "CHAT_LANDING_TEXT": "You can ask questions around sales, products and orders."
            }
          }
        },
        "template": {
          "$schema": "https://schema.management.azure.com/schemas/2019-04-01/deploymentTemplate.json#",
          "contentVersion": "1.0.0.0",
          "metadata": {
            "_generator": {
              "name": "bicep",
              "version": "0.38.33.27573",
              "templateHash": "6893032250441615959"
            }
          },
          "parameters": {
            "imageTag": {
              "type": "string"
            },
            "acrName": {
              "type": "string"
            },
            "applicationInsightsId": {
              "type": "string"
            },
            "solutionLocation": {
              "type": "string",
              "metadata": {
                "description": "Solution Location"
              }
            },
            "appSettings": {
              "type": "secureObject",
              "defaultValue": {}
            },
            "appServicePlanId": {
              "type": "string"
            },
            "name": {
              "type": "string"
            }
          },
          "variables": {
            "imageName": "[format('DOCKER|{0}.azurecr.io/da-app:{1}', parameters('acrName'), parameters('imageTag'))]"
          },
          "resources": [
            {
              "type": "Microsoft.Resources/deployments",
              "apiVersion": "2025-04-01",
              "name": "[format('{0}-app-module', parameters('name'))]",
              "properties": {
                "expressionEvaluationOptions": {
                  "scope": "inner"
                },
                "mode": "Incremental",
                "parameters": {
                  "solutionLocation": {
                    "value": "[parameters('solutionLocation')]"
                  },
                  "solutionName": {
                    "value": "[parameters('name')]"
                  },
                  "appServicePlanId": {
                    "value": "[parameters('appServicePlanId')]"
                  },
                  "appImageName": {
                    "value": "[variables('imageName')]"
                  },
                  "appSettings": {
                    "value": "[union(parameters('appSettings'), createObject('APPINSIGHTS_INSTRUMENTATIONKEY', reference(parameters('applicationInsightsId'), '2015-05-01').InstrumentationKey))]"
                  }
                },
                "template": {
                  "$schema": "https://schema.management.azure.com/schemas/2019-04-01/deploymentTemplate.json#",
                  "contentVersion": "1.0.0.0",
                  "metadata": {
                    "_generator": {
                      "name": "bicep",
                      "version": "0.38.33.27573",
                      "templateHash": "3356168949734524762"
                    }
                  },
                  "parameters": {
                    "solutionName": {
                      "type": "string",
                      "metadata": {
                        "description": "Solution Name"
                      }
                    },
                    "solutionLocation": {
                      "type": "string",
                      "metadata": {
                        "description": "Solution Location"
                      }
                    },
                    "appSettings": {
                      "type": "secureObject",
                      "defaultValue": {}
                    },
                    "appServicePlanId": {
                      "type": "string"
                    },
                    "appImageName": {
                      "type": "string"
                    },
                    "userassignedIdentityId": {
                      "type": "string",
                      "defaultValue": ""
                    }
                  },
                  "resources": [
                    {
                      "type": "Microsoft.Web/sites/basicPublishingCredentialsPolicies",
                      "apiVersion": "2020-06-01",
                      "name": "[format('{0}/{1}', parameters('solutionName'), 'ftp')]",
                      "properties": {
                        "allow": false
                      },
                      "dependsOn": [
                        "[resourceId('Microsoft.Web/sites', parameters('solutionName'))]"
                      ]
                    },
                    {
                      "type": "Microsoft.Web/sites/basicPublishingCredentialsPolicies",
                      "apiVersion": "2020-06-01",
                      "name": "[format('{0}/{1}', parameters('solutionName'), 'scm')]",
                      "properties": {
                        "allow": false
                      },
                      "dependsOn": [
                        "[resourceId('Microsoft.Web/sites', parameters('solutionName'))]"
                      ]
                    },
                    {
                      "type": "Microsoft.Web/sites",
                      "apiVersion": "2020-06-01",
                      "name": "[parameters('solutionName')]",
                      "location": "[parameters('solutionLocation')]",
                      "identity": "[if(equals(parameters('userassignedIdentityId'), ''), createObject('type', 'SystemAssigned'), createObject('type', 'SystemAssigned, UserAssigned', 'userAssignedIdentities', createObject(format('{0}', parameters('userassignedIdentityId')), createObject())))]",
                      "properties": {
                        "serverFarmId": "[parameters('appServicePlanId')]",
                        "siteConfig": {
                          "alwaysOn": true,
                          "ftpsState": "Disabled",
                          "linuxFxVersion": "[parameters('appImageName')]"
                        }
                      }
                    },
                    {
                      "type": "Microsoft.Web/sites/config",
                      "apiVersion": "2022-03-01",
                      "name": "[format('{0}/{1}', parameters('solutionName'), 'logs')]",
                      "properties": {
                        "applicationLogs": {
                          "fileSystem": {
                            "level": "Verbose"
                          }
                        },
                        "detailedErrorMessages": {
                          "enabled": true
                        },
                        "failedRequestsTracing": {
                          "enabled": true
                        },
                        "httpLogs": {
                          "fileSystem": {
                            "enabled": true,
                            "retentionInDays": 1,
                            "retentionInMb": 35
                          }
                        }
                      },
                      "dependsOn": [
                        "[resourceId('Microsoft.Web/sites', parameters('solutionName'))]",
                        "[resourceId('Microsoft.Resources/deployments', format('{0}-appSettings', parameters('solutionName')))]"
                      ]
                    },
                    {
                      "type": "Microsoft.Resources/deployments",
                      "apiVersion": "2025-04-01",
                      "name": "[format('{0}-appSettings', parameters('solutionName'))]",
                      "properties": {
                        "expressionEvaluationOptions": {
                          "scope": "inner"
                        },
                        "mode": "Incremental",
                        "parameters": {
                          "name": {
                            "value": "[parameters('solutionName')]"
                          },
                          "appSettings": {
                            "value": "[parameters('appSettings')]"
                          }
                        },
                        "template": {
                          "$schema": "https://schema.management.azure.com/schemas/2019-04-01/deploymentTemplate.json#",
                          "contentVersion": "1.0.0.0",
                          "metadata": {
                            "_generator": {
                              "name": "bicep",
                              "version": "0.38.33.27573",
                              "templateHash": "16561033618269121632"
                            },
                            "description": "Updates app settings for an Azure App Service."
                          },
                          "parameters": {
                            "name": {
                              "type": "string",
                              "metadata": {
                                "description": "The name of the app service resource within the current resource group scope"
                              }
                            },
                            "appSettings": {
                              "type": "secureObject",
                              "metadata": {
                                "description": "The app settings to be applied to the app service"
                              }
                            }
                          },
                          "resources": [
                            {
                              "type": "Microsoft.Web/sites/config",
                              "apiVersion": "2022-03-01",
                              "name": "[format('{0}/{1}', parameters('name'), 'appsettings')]",
                              "properties": "[parameters('appSettings')]"
                            }
                          ]
                        }
                      },
                      "dependsOn": [
                        "[resourceId('Microsoft.Web/sites', parameters('solutionName'))]"
                      ]
                    }
                  ],
                  "outputs": {
                    "identityPrincipalId": {
                      "type": "string",
                      "value": "[reference(resourceId('Microsoft.Web/sites', parameters('solutionName')), '2020-06-01', 'full').identity.principalId]"
                    },
                    "appUrl": {
                      "type": "string",
                      "value": "[format('https://{0}.azurewebsites.net', parameters('solutionName'))]"
                    }
                  }
                }
              }
=======
>>>>>>> 7a83ca8c
            }
          ],
          "outputs": {
            "appUrl": {
              "type": "string",
              "value": "[reference(resourceId('Microsoft.Resources/deployments', format('{0}-app-module', parameters('name'))), '2025-04-01').outputs.appUrl.value]"
            }
          }
        }
      },
      "dependsOn": [
        "[extensionResourceId(format('/subscriptions/{0}/resourceGroups/{1}', subscription().subscriptionId, resourceGroup().name), 'Microsoft.Resources/deployments', 'deploy_ai_foundry')]",
<<<<<<< HEAD
        "[extensionResourceId(format('/subscriptions/{0}/resourceGroups/{1}', subscription().subscriptionId, resourceGroup().name), 'Microsoft.Resources/deployments', 'deploy_backend_csapi_docker')]",
=======
>>>>>>> 7a83ca8c
        "[extensionResourceId(format('/subscriptions/{0}/resourceGroups/{1}', subscription().subscriptionId, resourceGroup().name), 'Microsoft.Resources/deployments', 'deploy_backend_docker')]",
        "[resourceId('Microsoft.Resources/deployments', 'deploy_app_service_plan')]"
      ]
    }
  ],
  "outputs": {
    "SOLUTION_NAME": {
      "type": "string",
      "value": "[variables('solutionPrefix')]"
    },
    "RESOURCE_GROUP_NAME": {
      "type": "string",
      "value": "[resourceGroup().name]"
    },
    "RESOURCE_GROUP_LOCATION": {
      "type": "string",
      "value": "[variables('solutionLocation')]"
    },
    "ENVIRONMENT_NAME": {
      "type": "string",
      "value": "[parameters('environmentName')]"
    },
    "AZURE_CONTENT_UNDERSTANDING_LOCATION": {
      "type": "string",
      "value": "[variables('contentUnderstandingLocation')]"
    },
    "AZURE_SECONDARY_LOCATION": {
      "type": "string",
      "value": "[parameters('secondaryLocation')]"
    },
    "APPINSIGHTS_INSTRUMENTATIONKEY": {
      "type": "string",
<<<<<<< HEAD
      "value": "[if(equals(parameters('backendLanguage'), 'python'), reference(extensionResourceId(format('/subscriptions/{0}/resourceGroups/{1}', subscription().subscriptionId, resourceGroup().name), 'Microsoft.Resources/deployments', 'deploy_backend_docker'), '2025-04-01').outputs.appInsightInstrumentationKey.value, reference(extensionResourceId(format('/subscriptions/{0}/resourceGroups/{1}', subscription().subscriptionId, resourceGroup().name), 'Microsoft.Resources/deployments', 'deploy_backend_csapi_docker'), '2025-04-01').outputs.appInsightInstrumentationKey.value)]"
=======
      "value": "[reference(extensionResourceId(format('/subscriptions/{0}/resourceGroups/{1}', subscription().subscriptionId, resourceGroup().name), 'Microsoft.Resources/deployments', 'deploy_backend_docker'), '2025-04-01').outputs.appInsightInstrumentationKey.value]"
>>>>>>> 7a83ca8c
    },
    "AZURE_AI_PROJECT_CONN_STRING": {
      "type": "string",
      "value": "[reference(extensionResourceId(format('/subscriptions/{0}/resourceGroups/{1}', subscription().subscriptionId, resourceGroup().name), 'Microsoft.Resources/deployments', 'deploy_ai_foundry'), '2025-04-01').outputs.projectEndpoint.value]"
    },
    "AZURE_AI_AGENT_API_VERSION": {
      "type": "string",
      "value": "[parameters('azureAiAgentApiVersion')]"
    },
    "AZURE_AI_PROJECT_NAME": {
      "type": "string",
      "value": "[reference(extensionResourceId(format('/subscriptions/{0}/resourceGroups/{1}', subscription().subscriptionId, resourceGroup().name), 'Microsoft.Resources/deployments', 'deploy_ai_foundry'), '2025-04-01').outputs.aiProjectName.value]"
    },
    "AZURE_OPENAI_DEPLOYMENT_MODEL": {
      "type": "string",
      "value": "[parameters('gptModelName')]"
    },
    "AZURE_OPENAI_DEPLOYMENT_MODEL_CAPACITY": {
      "type": "int",
      "value": "[parameters('gptDeploymentCapacity')]"
    },
    "AZURE_OPENAI_ENDPOINT": {
      "type": "string",
      "value": "[reference(extensionResourceId(format('/subscriptions/{0}/resourceGroups/{1}', subscription().subscriptionId, resourceGroup().name), 'Microsoft.Resources/deployments', 'deploy_ai_foundry'), '2025-04-01').outputs.aiServicesTarget.value]"
    },
    "AZURE_OPENAI_MODEL_DEPLOYMENT_TYPE": {
      "type": "string",
      "value": "[parameters('deploymentType')]"
    },
    "AZURE_OPENAI_API_VERSION": {
      "type": "string",
      "value": "[parameters('azureOpenAIApiVersion')]"
    },
    "AZURE_OPENAI_RESOURCE": {
      "type": "string",
      "value": "[reference(extensionResourceId(format('/subscriptions/{0}/resourceGroups/{1}', subscription().subscriptionId, resourceGroup().name), 'Microsoft.Resources/deployments', 'deploy_ai_foundry'), '2025-04-01').outputs.aiServicesName.value]"
    },
    "REACT_APP_LAYOUT_CONFIG": {
      "type": "string",
<<<<<<< HEAD
      "value": "[if(equals(parameters('backendLanguage'), 'python'), reference(extensionResourceId(format('/subscriptions/{0}/resourceGroups/{1}', subscription().subscriptionId, resourceGroup().name), 'Microsoft.Resources/deployments', 'deploy_backend_docker'), '2025-04-01').outputs.reactAppLayoutConfig.value, reference(extensionResourceId(format('/subscriptions/{0}/resourceGroups/{1}', subscription().subscriptionId, resourceGroup().name), 'Microsoft.Resources/deployments', 'deploy_backend_csapi_docker'), '2025-04-01').outputs.reactAppLayoutConfig.value)]"
=======
      "value": "[reference(extensionResourceId(format('/subscriptions/{0}/resourceGroups/{1}', subscription().subscriptionId, resourceGroup().name), 'Microsoft.Resources/deployments', 'deploy_backend_docker'), '2025-04-01').outputs.reactAppLayoutConfig.value]"
>>>>>>> 7a83ca8c
    },
    "API_UID": {
      "type": "string",
      "value": "[reference(extensionResourceId(format('/subscriptions/{0}/resourceGroups/{1}', subscription().subscriptionId, resourceGroup().name), 'Microsoft.Resources/deployments', 'deploy_managed_identity'), '2025-04-01').outputs.managedIdentityBackendAppOutput.value.clientId]"
    },
    "USE_AI_PROJECT_CLIENT": {
      "type": "string",
      "value": "False"
    },
    "USE_CHAT_HISTORY_ENABLED": {
      "type": "string",
      "value": "True"
    },
    "DISPLAY_CHART_DEFAULT": {
      "type": "string",
      "value": "False"
    },
    "AZURE_AI_AGENT_ENDPOINT": {
      "type": "string",
      "value": "[reference(extensionResourceId(format('/subscriptions/{0}/resourceGroups/{1}', subscription().subscriptionId, resourceGroup().name), 'Microsoft.Resources/deployments', 'deploy_ai_foundry'), '2025-04-01').outputs.projectEndpoint.value]"
    },
    "AZURE_AI_AGENT_MODEL_DEPLOYMENT_NAME": {
      "type": "string",
      "value": "[parameters('gptModelName')]"
    },
    "ACR_NAME": {
      "type": "string",
      "value": "[variables('acrName')]"
    },
    "AZURE_ENV_IMAGETAG": {
      "type": "string",
      "value": "[parameters('imageTag')]"
    },
    "AI_SERVICE_NAME": {
      "type": "string",
      "value": "[reference(extensionResourceId(format('/subscriptions/{0}/resourceGroups/{1}', subscription().subscriptionId, resourceGroup().name), 'Microsoft.Resources/deployments', 'deploy_ai_foundry'), '2025-04-01').outputs.aiServicesName.value]"
    },
    "API_APP_NAME": {
      "type": "string",
<<<<<<< HEAD
      "value": "[if(equals(parameters('backendLanguage'), 'python'), reference(extensionResourceId(format('/subscriptions/{0}/resourceGroups/{1}', subscription().subscriptionId, resourceGroup().name), 'Microsoft.Resources/deployments', 'deploy_backend_docker'), '2025-04-01').outputs.appName.value, reference(extensionResourceId(format('/subscriptions/{0}/resourceGroups/{1}', subscription().subscriptionId, resourceGroup().name), 'Microsoft.Resources/deployments', 'deploy_backend_csapi_docker'), '2025-04-01').outputs.appName.value)]"
=======
      "value": "[reference(extensionResourceId(format('/subscriptions/{0}/resourceGroups/{1}', subscription().subscriptionId, resourceGroup().name), 'Microsoft.Resources/deployments', 'deploy_backend_docker'), '2025-04-01').outputs.appName.value]"
>>>>>>> 7a83ca8c
    },
    "API_PID": {
      "type": "string",
      "value": "[reference(extensionResourceId(format('/subscriptions/{0}/resourceGroups/{1}', subscription().subscriptionId, resourceGroup().name), 'Microsoft.Resources/deployments', 'deploy_managed_identity'), '2025-04-01').outputs.managedIdentityBackendAppOutput.value.objectId]"
    },
    "API_APP_URL": {
      "type": "string",
<<<<<<< HEAD
      "value": "[if(equals(parameters('backendLanguage'), 'python'), reference(extensionResourceId(format('/subscriptions/{0}/resourceGroups/{1}', subscription().subscriptionId, resourceGroup().name), 'Microsoft.Resources/deployments', 'deploy_backend_docker'), '2025-04-01').outputs.appUrl.value, reference(extensionResourceId(format('/subscriptions/{0}/resourceGroups/{1}', subscription().subscriptionId, resourceGroup().name), 'Microsoft.Resources/deployments', 'deploy_backend_csapi_docker'), '2025-04-01').outputs.appUrl.value)]"
=======
      "value": "[reference(extensionResourceId(format('/subscriptions/{0}/resourceGroups/{1}', subscription().subscriptionId, resourceGroup().name), 'Microsoft.Resources/deployments', 'deploy_backend_docker'), '2025-04-01').outputs.appUrl.value]"
>>>>>>> 7a83ca8c
    },
    "WEB_APP_URL": {
      "type": "string",
      "value": "[reference(extensionResourceId(format('/subscriptions/{0}/resourceGroups/{1}', subscription().subscriptionId, resourceGroup().name), 'Microsoft.Resources/deployments', 'deploy_frontend_docker'), '2025-04-01').outputs.appUrl.value]"
    },
    "APPLICATIONINSIGHTS_CONNECTION_STRING": {
      "type": "string",
      "value": "[reference(extensionResourceId(format('/subscriptions/{0}/resourceGroups/{1}', subscription().subscriptionId, resourceGroup().name), 'Microsoft.Resources/deployments', 'deploy_ai_foundry'), '2025-04-01').outputs.applicationInsightsConnectionString.value]"
    },
<<<<<<< HEAD
    "AGENT_ID_CHAT": {
=======
    "AGENT_ID_ORCHESTRATOR": {
>>>>>>> 7a83ca8c
      "type": "string",
      "value": ""
    },
    "FABRIC_SQL_DATABASE": {
      "type": "string",
      "value": ""
    },
    "FABRIC_SQL_SERVER": {
      "type": "string",
      "value": ""
    },
    "FABRIC_SQL_CONNECTION_STRING": {
      "type": "string",
      "value": ""
    },
    "MANAGED_IDENTITY_CLIENT_ID": {
      "type": "string",
      "value": "[reference(extensionResourceId(format('/subscriptions/{0}/resourceGroups/{1}', subscription().subscriptionId, resourceGroup().name), 'Microsoft.Resources/deployments', 'deploy_managed_identity'), '2025-04-01').outputs.managedIdentityOutput.value.clientId]"
    },
    "AI_FOUNDRY_RESOURCE_ID": {
      "type": "string",
      "value": "[reference(extensionResourceId(format('/subscriptions/{0}/resourceGroups/{1}', subscription().subscriptionId, resourceGroup().name), 'Microsoft.Resources/deployments', 'deploy_ai_foundry'), '2025-04-01').outputs.aiFoundryResourceId.value]"
<<<<<<< HEAD
    },
    "BACKEND_LANGUAGE": {
      "type": "string",
      "value": "[parameters('backendLanguage')]"
=======
>>>>>>> 7a83ca8c
    }
  }
}<|MERGE_RESOLUTION|>--- conflicted
+++ resolved
@@ -5,11 +5,7 @@
     "_generator": {
       "name": "bicep",
       "version": "0.38.33.27573",
-<<<<<<< HEAD
-      "templateHash": "6589789184204805056"
-=======
-      "templateHash": "15074770688425200310"
->>>>>>> 7a83ca8c
+      "templateHash": "11150533182647325179"
     }
   },
   "parameters": {
@@ -2424,7 +2420,6 @@
                   }
                 }
               }
-<<<<<<< HEAD
             },
             {
               "condition": "[not(empty(parameters('azureExistingAIProjectResourceId')))]",
@@ -3034,8 +3029,6 @@
                   }
                 }
               }
-=======
->>>>>>> 7a83ca8c
             }
           ],
           "outputs": {
@@ -3048,10 +3041,7 @@
       },
       "dependsOn": [
         "[extensionResourceId(format('/subscriptions/{0}/resourceGroups/{1}', subscription().subscriptionId, resourceGroup().name), 'Microsoft.Resources/deployments', 'deploy_ai_foundry')]",
-<<<<<<< HEAD
         "[extensionResourceId(format('/subscriptions/{0}/resourceGroups/{1}', subscription().subscriptionId, resourceGroup().name), 'Microsoft.Resources/deployments', 'deploy_backend_csapi_docker')]",
-=======
->>>>>>> 7a83ca8c
         "[extensionResourceId(format('/subscriptions/{0}/resourceGroups/{1}', subscription().subscriptionId, resourceGroup().name), 'Microsoft.Resources/deployments', 'deploy_backend_docker')]",
         "[resourceId('Microsoft.Resources/deployments', 'deploy_app_service_plan')]"
       ]
@@ -3084,11 +3074,7 @@
     },
     "APPINSIGHTS_INSTRUMENTATIONKEY": {
       "type": "string",
-<<<<<<< HEAD
       "value": "[if(equals(parameters('backendLanguage'), 'python'), reference(extensionResourceId(format('/subscriptions/{0}/resourceGroups/{1}', subscription().subscriptionId, resourceGroup().name), 'Microsoft.Resources/deployments', 'deploy_backend_docker'), '2025-04-01').outputs.appInsightInstrumentationKey.value, reference(extensionResourceId(format('/subscriptions/{0}/resourceGroups/{1}', subscription().subscriptionId, resourceGroup().name), 'Microsoft.Resources/deployments', 'deploy_backend_csapi_docker'), '2025-04-01').outputs.appInsightInstrumentationKey.value)]"
-=======
-      "value": "[reference(extensionResourceId(format('/subscriptions/{0}/resourceGroups/{1}', subscription().subscriptionId, resourceGroup().name), 'Microsoft.Resources/deployments', 'deploy_backend_docker'), '2025-04-01').outputs.appInsightInstrumentationKey.value]"
->>>>>>> 7a83ca8c
     },
     "AZURE_AI_PROJECT_CONN_STRING": {
       "type": "string",
@@ -3128,11 +3114,7 @@
     },
     "REACT_APP_LAYOUT_CONFIG": {
       "type": "string",
-<<<<<<< HEAD
       "value": "[if(equals(parameters('backendLanguage'), 'python'), reference(extensionResourceId(format('/subscriptions/{0}/resourceGroups/{1}', subscription().subscriptionId, resourceGroup().name), 'Microsoft.Resources/deployments', 'deploy_backend_docker'), '2025-04-01').outputs.reactAppLayoutConfig.value, reference(extensionResourceId(format('/subscriptions/{0}/resourceGroups/{1}', subscription().subscriptionId, resourceGroup().name), 'Microsoft.Resources/deployments', 'deploy_backend_csapi_docker'), '2025-04-01').outputs.reactAppLayoutConfig.value)]"
-=======
-      "value": "[reference(extensionResourceId(format('/subscriptions/{0}/resourceGroups/{1}', subscription().subscriptionId, resourceGroup().name), 'Microsoft.Resources/deployments', 'deploy_backend_docker'), '2025-04-01').outputs.reactAppLayoutConfig.value]"
->>>>>>> 7a83ca8c
     },
     "API_UID": {
       "type": "string",
@@ -3172,11 +3154,7 @@
     },
     "API_APP_NAME": {
       "type": "string",
-<<<<<<< HEAD
       "value": "[if(equals(parameters('backendLanguage'), 'python'), reference(extensionResourceId(format('/subscriptions/{0}/resourceGroups/{1}', subscription().subscriptionId, resourceGroup().name), 'Microsoft.Resources/deployments', 'deploy_backend_docker'), '2025-04-01').outputs.appName.value, reference(extensionResourceId(format('/subscriptions/{0}/resourceGroups/{1}', subscription().subscriptionId, resourceGroup().name), 'Microsoft.Resources/deployments', 'deploy_backend_csapi_docker'), '2025-04-01').outputs.appName.value)]"
-=======
-      "value": "[reference(extensionResourceId(format('/subscriptions/{0}/resourceGroups/{1}', subscription().subscriptionId, resourceGroup().name), 'Microsoft.Resources/deployments', 'deploy_backend_docker'), '2025-04-01').outputs.appName.value]"
->>>>>>> 7a83ca8c
     },
     "API_PID": {
       "type": "string",
@@ -3184,11 +3162,7 @@
     },
     "API_APP_URL": {
       "type": "string",
-<<<<<<< HEAD
       "value": "[if(equals(parameters('backendLanguage'), 'python'), reference(extensionResourceId(format('/subscriptions/{0}/resourceGroups/{1}', subscription().subscriptionId, resourceGroup().name), 'Microsoft.Resources/deployments', 'deploy_backend_docker'), '2025-04-01').outputs.appUrl.value, reference(extensionResourceId(format('/subscriptions/{0}/resourceGroups/{1}', subscription().subscriptionId, resourceGroup().name), 'Microsoft.Resources/deployments', 'deploy_backend_csapi_docker'), '2025-04-01').outputs.appUrl.value)]"
-=======
-      "value": "[reference(extensionResourceId(format('/subscriptions/{0}/resourceGroups/{1}', subscription().subscriptionId, resourceGroup().name), 'Microsoft.Resources/deployments', 'deploy_backend_docker'), '2025-04-01').outputs.appUrl.value]"
->>>>>>> 7a83ca8c
     },
     "WEB_APP_URL": {
       "type": "string",
@@ -3198,11 +3172,7 @@
       "type": "string",
       "value": "[reference(extensionResourceId(format('/subscriptions/{0}/resourceGroups/{1}', subscription().subscriptionId, resourceGroup().name), 'Microsoft.Resources/deployments', 'deploy_ai_foundry'), '2025-04-01').outputs.applicationInsightsConnectionString.value]"
     },
-<<<<<<< HEAD
-    "AGENT_ID_CHAT": {
-=======
     "AGENT_ID_ORCHESTRATOR": {
->>>>>>> 7a83ca8c
       "type": "string",
       "value": ""
     },
@@ -3225,13 +3195,10 @@
     "AI_FOUNDRY_RESOURCE_ID": {
       "type": "string",
       "value": "[reference(extensionResourceId(format('/subscriptions/{0}/resourceGroups/{1}', subscription().subscriptionId, resourceGroup().name), 'Microsoft.Resources/deployments', 'deploy_ai_foundry'), '2025-04-01').outputs.aiFoundryResourceId.value]"
-<<<<<<< HEAD
     },
     "BACKEND_LANGUAGE": {
       "type": "string",
       "value": "[parameters('backendLanguage')]"
-=======
->>>>>>> 7a83ca8c
     }
   }
 }