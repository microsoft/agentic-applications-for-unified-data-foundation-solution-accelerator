--- conflicted
+++ resolved
@@ -6,10 +6,6 @@
 from datetime import datetime, date
 from typing import Tuple, Any
 from decimal import Decimal
-<<<<<<< HEAD
-
-=======
->>>>>>> bbc0c7b6
 from openai import AsyncAzureOpenAI
 from pydantic import BaseModel, ConfigDict
 import pyodbc
@@ -301,7 +297,6 @@
 #         conn.close()
 
 
-<<<<<<< HEAD
 class SqlQueryTool(BaseModel):
     """SQL query tool for executing database queries using Agent Framework."""
     model_config = ConfigDict(arbitrary_types_allowed=True)
@@ -333,30 +328,6 @@
         finally:
             if cursor:
                 cursor.close()
-=======
-async def run_sql_query(sql_query):
-    """
-    Execute parameterized SQL query and return results as list of dictionaries.
-    """
-    # Connect to the database
-    conn = await get_fabric_db_connection()
-    cursor = None
-    try:
-        cursor = conn.cursor()
-        cursor.execute(sql_query)
-        columns = [desc[0] for desc in cursor.description]
-        result = []
-        for row in cursor.fetchall():
-            row_dict = {}
-            for col_name, value in zip(columns, row):
-                if isinstance(value, (datetime, date)):
-                    row_dict[col_name] = value.isoformat()
-                elif isinstance(value, Decimal):
-                    row_dict[col_name] = float(value)
-                else:
-                    row_dict[col_name] = value
-            result.append(row_dict)
->>>>>>> bbc0c7b6
 
 
 # Configuration variable
