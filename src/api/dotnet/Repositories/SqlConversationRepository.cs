﻿using System.Data;
using Microsoft.Data.SqlClient;
using CsApi.Models;
using Azure.Identity;
using Azure.Core;
using System.Threading.Tasks;
using System.Text.Json;

namespace CsApi.Repositories;

public interface ISqlConversationRepository
{
    Task<(string ConversationId, bool IsNewConversation)> EnsureConversationAsync(string? userId, string? conversationId, string title, CancellationToken ct);
    Task UpdateConversationTitleAsync(string? userId, string conversationId, string title, CancellationToken ct);
    Task AddMessageAsync(string? userId, string conversationId, ChatMessage message, CancellationToken ct);
    Task<IReadOnlyList<ConversationSummary>> ListAsync(string? userId, int offset, int limit, string sortOrder, CancellationToken ct);
    Task<IReadOnlyList<ChatMessage>> ReadAsync(string? userId, string conversationId, string sortOrder, CancellationToken ct);
    Task<bool?> DeleteAsync(string? userId, string conversationId, CancellationToken ct);
    Task<int?> DeleteAllAsync(string? userId, CancellationToken ct);
    Task<bool?> RenameAsync(string? userId, string conversationId, string title, CancellationToken ct);
    Task<string> ExecuteChatQuery(string query, CancellationToken ct);
}

public class SqlConversationRepository : ISqlConversationRepository
{
    private readonly IConfiguration _config;
    private readonly ILogger<SqlConversationRepository> _logger;

    public SqlConversationRepository(IConfiguration config, ILogger<SqlConversationRepository> logger)
    { _config = config; _logger = logger; }

    private async Task<IDbConnection> CreateConnectionAsync()
    {
        var appEnv = (_config["APP_ENV"] ?? "prod").ToLower();

        // In prod, fall back to connection string from config (if needed)
        if (appEnv == "prod")
        {
            var odbcCs = _config["FABRIC_SQL_CONNECTION_STRING"];
            
            // Convert ODBC connection string to SQL Server format
            if (string.IsNullOrWhiteSpace(odbcCs))
            {
                throw new InvalidOperationException("FABRIC_SQL_CONNECTION_STRING is not configured.");
            }
            var sqlCs = ConvertOdbcToSqlConnectionString(odbcCs);
            
            var sqlConn = new SqlConnection(sqlCs);
            await sqlConn.OpenAsync();
            // Console.WriteLine("✅ Connected to Fabric SQL using connection string."); // Verbose logging removed
            return sqlConn;
        }

        // In dev, use Azure AD authentication (no username/password required)
        var db = _config["FABRIC_SQL_DATABASE"]?.Trim(' ', '{', '}');
        var server = _config["FABRIC_SQL_SERVER"];

        // REDUNDANT: Verbose connection info logging
        // Console.WriteLine($"Using Azure CLI/Azure AD authentication for {server}, database {db}");

        var connectionString =
            $"Server=tcp:{server},1433;" +
            $"Database={db};" +
            "Encrypt=True;" +
            "TrustServerCertificate=False;";

        var credential = new DefaultAzureCredential();
        var token = await credential.GetTokenAsync(
            new TokenRequestContext(new[] { "https://database.windows.net/.default" }));

        var sqlConnWithToken = new SqlConnection(connectionString)
        {
            AccessToken = token.Token
        };

        await sqlConnWithToken.OpenAsync();
        // Console.WriteLine("✅ Connected to Fabric SQL using Azure Identity (no username/password)."); // Verbose logging removed

        return sqlConnWithToken;

    }


    public async Task<(string ConversationId, bool IsNewConversation)> EnsureConversationAsync(string? userId, string? conversationId, string title, CancellationToken ct)
    {
        var id = conversationId ?? Guid.NewGuid().ToString();
        using var conn = await CreateConnectionAsync();
        
        _logger.LogInformation("EnsureConversationAsync - Input: userId={UserId}, conversationId={ConversationId}, generatedId={GeneratedId}", 
            userId ?? "NULL", conversationId ?? "NULL", id);
        
        // Check if conversation exists
<<<<<<< HEAD
        string existsSql;
        string foundUserId = null;
        
        // Only filter by userId if it's provided (not null/empty)
        if (!string.IsNullOrEmpty(userId))
        {
            existsSql = "SELECT userId FROM hst_conversations WHERE conversation_id=@c AND userId=@u";
        }
        else
        {
            existsSql = "SELECT userId FROM hst_conversations WHERE conversation_id=@c";
        }
        
=======
        const string existsSql = "SELECT userId FROM hst_conversations WHERE conversation_id=@c";
        string? foundUserId = null;
>>>>>>> 4d839419
        using (var check = new SqlCommand(existsSql, (SqlConnection)conn))
        {
            check.Parameters.Add(new SqlParameter("@c", id));
            if (!string.IsNullOrEmpty(userId))
            {
                check.Parameters.Add(new SqlParameter("@u", userId));
            }
            
            var result = check.ExecuteScalar();
            if (result != null)
            {
                foundUserId = result.ToString() ?? string.Empty;
                 return (id, false); // Conversation exists and user has permission
            }
        }
        
        // Conversation doesn't exist, create it
        _logger.LogInformation("EnsureConversationAsync - Creating NEW conversation with id={ConversationId}", id);
        const string insertSql = "INSERT INTO hst_conversations (userId, conversation_id, title, createdAt, updatedAt) VALUES (@u, @c, @t, @n, @n)";
        var now = DateTime.UtcNow.ToString("o");
        using (var cmd = new SqlCommand(insertSql, (SqlConnection)conn))
        {
            cmd.Parameters.Add(new SqlParameter("@u", userId ?? string.Empty));
            cmd.Parameters.Add(new SqlParameter("@c", id));
            cmd.Parameters.Add(new SqlParameter("@t", title ?? string.Empty));
            cmd.Parameters.Add(new SqlParameter("@n", now));
            var rowsAffected = cmd.ExecuteNonQuery();
            _logger.LogInformation("EnsureConversationAsync - Created conversation, rows affected: {RowsAffected}", rowsAffected);
        }
        return (id, true); // New conversation created
    }

    public async Task UpdateConversationTitleAsync(string? userId, string conversationId, string title, CancellationToken ct)
    {
        using var conn = await CreateConnectionAsync();
        string sql;
        
        if (!string.IsNullOrEmpty(userId))
        {
            sql = "UPDATE hst_conversations SET title=@t, updatedAt=@n WHERE userId=@u AND conversation_id=@c";
            using var cmd = new SqlCommand(sql, (SqlConnection)conn);
            cmd.Parameters.AddWithValue("@t", title);
            cmd.Parameters.AddWithValue("@n", DateTime.UtcNow.ToString("o"));
            cmd.Parameters.AddWithValue("@u", userId);
            cmd.Parameters.AddWithValue("@c", conversationId);
            cmd.ExecuteNonQuery();
        }
        else
        {
            sql = "UPDATE hst_conversations SET title=@t, updatedAt=@n WHERE conversation_id=@c";
            using var cmd = new SqlCommand(sql, (SqlConnection)conn);
            cmd.Parameters.AddWithValue("@t", title);
            cmd.Parameters.AddWithValue("@n", DateTime.UtcNow.ToString("o"));
            cmd.Parameters.AddWithValue("@c", conversationId);
            cmd.ExecuteNonQuery();
        }
    }

    public async Task AddMessageAsync(string? userId, string conversationId, ChatMessage message, CancellationToken ct)
    {
        var now = DateTime.UtcNow.ToString("o");
        using var conn = await CreateConnectionAsync();
        string sql;
        
        // Get citations as JSON string for storage (matches Python behavior)
        var citationsJson = message.GetCitationsAsJsonString();
        
        // Get content as JSON string for storage - this preserves chart data structure
        var contentJson = message.GetContentAsJsonString();
        
        if (!string.IsNullOrEmpty(userId))
        {
            sql = @"INSERT INTO hst_conversation_messages (userId, conversation_id, role, content_id, content, citations, feedback, createdAt, updatedAt) 
    VALUES (@u, @c, @r, @cid, @content, @citations, @feedback, @now, @now); UPDATE hst_conversations SET updatedAt=@now WHERE conversation_id=@c;";
            using (var cmd = new SqlCommand(sql, (SqlConnection)conn))
            {
                cmd.Parameters.AddWithValue("@u", userId);
                cmd.Parameters.AddWithValue("@c", conversationId);
                cmd.Parameters.AddWithValue("@r", message.Role);
                cmd.Parameters.AddWithValue("@cid", message.Id);
                cmd.Parameters.AddWithValue("@content", contentJson);
                cmd.Parameters.AddWithValue("@citations", citationsJson);
                cmd.Parameters.AddWithValue("@feedback", message.Feedback ?? string.Empty);
                cmd.Parameters.AddWithValue("@now", now);
                cmd.ExecuteNonQuery();
            }
        }
        else
        {
            sql = @"INSERT INTO hst_conversation_messages (conversation_id, role, content_id, content, citations, feedback, createdAt, updatedAt) 
    VALUES (@c, @r, @cid, @content, @citations, @feedback, @now, @now); UPDATE hst_conversations SET updatedAt=@now WHERE conversation_id=@c;";
            using (var cmd = new SqlCommand(sql, (SqlConnection)conn))
            {
                cmd.Parameters.AddWithValue("@c", conversationId);
                cmd.Parameters.AddWithValue("@r", message.Role);
                cmd.Parameters.AddWithValue("@cid", message.Id);
                cmd.Parameters.AddWithValue("@content", contentJson);
                cmd.Parameters.AddWithValue("@citations", citationsJson);
                cmd.Parameters.AddWithValue("@feedback", message.Feedback ?? string.Empty);
                cmd.Parameters.AddWithValue("@now", now);
                cmd.ExecuteNonQuery();
            }
        }
    }

    public async Task<IReadOnlyList<ConversationSummary>> ListAsync(string? userId, int offset, int limit, string sortOrder, CancellationToken ct)
    {
        var list = new List<ConversationSummary>();
        try
        {
            var order = sortOrder.Equals("asc", StringComparison.OrdinalIgnoreCase) ? "ASC" : "DESC";
            using var conn = await CreateConnectionAsync();
            string sql;
            bool filterByUser = !string.IsNullOrEmpty(userId);
            // REDUNDANT: Detailed user listing logging
            // Console.WriteLine($"Listing conversations for user '{userId}' (filterByUser={filterByUser})");
            if (filterByUser)
            {
                sql = "SELECT conversation_id, userId, title, createdAt, updatedAt FROM hst_conversations WHERE userId=@userId ORDER BY updatedAt " + order + " OFFSET @offset ROWS FETCH NEXT @limit ROWS ONLY";
            }
            else
            {
                sql = "SELECT conversation_id, userId, title, createdAt, updatedAt FROM hst_conversations ORDER BY updatedAt " + order + " OFFSET @offset ROWS FETCH NEXT @limit ROWS ONLY";
            }
            using (var cmd = new SqlCommand(sql, (SqlConnection)conn))
            {
                if (filterByUser)
                    cmd.Parameters.AddWithValue("@userId", userId);
                cmd.Parameters.AddWithValue("@offset", offset);
                cmd.Parameters.AddWithValue("@limit", limit);
                using var reader = cmd.ExecuteReader();
                while (reader.Read())
                {
                    var createdAt = reader.IsDBNull(3) ? DateTime.UtcNow : reader.GetDateTime(3);
                    var updatedAt = reader.IsDBNull(4) ? DateTime.UtcNow : reader.GetDateTime(4);
                    var title = reader.IsDBNull(2) ? "New Conversation" : reader.GetString(2);
                    
                    // Ensure title is not empty
                    if (string.IsNullOrWhiteSpace(title))
                    {
                        title = "New Conversation";
                    }
                    
                    list.Add(new ConversationSummary
                    {
                        ConversationId = reader.GetString(0),
                        UserId = reader.GetString(1),
                        Title = title,
                        CreatedAt = createdAt,
                        UpdatedAt = updatedAt
                    });
                }
            }
            // REDUNDANT: Verbose logging can be reduced in production
            // Console.WriteLine($"Retrieved {list.Count} conversations from database");
            // foreach (var conv in list)
            // {
            //     Console.WriteLine($"  - {conv.ConversationId}: '{conv.Title}' (user: {conv.UserId}) [created: {conv.CreatedAt}, updated: {conv.UpdatedAt}]");
            // }
        }
        catch (Exception ex)
        {
            _logger.LogError(ex, "Error listing conversations for user {UserId}", userId);
        }
        return list;
    }

    public async Task<IReadOnlyList<ChatMessage>> ReadAsync(string? userId, string conversationId, string sortOrder, CancellationToken ct)
    {
        var order = sortOrder.Equals("asc", StringComparison.OrdinalIgnoreCase) ? "ASC" : "DESC";
        string sql;
        bool filterByUser = !string.IsNullOrEmpty(userId);
        // REDUNDANT: Detailed message reading logging
        // Console.WriteLine($"Reading messages for user '{userId}' and conversation '{conversationId}' (filterByUser={filterByUser})");
        if (string.IsNullOrEmpty(conversationId))
            return new List<ChatMessage>();
        if (filterByUser)
        {
            sql = $"SELECT role, content, citations, feedback FROM hst_conversation_messages WHERE userId=@userId AND conversation_id=@conversationId ORDER BY updatedAt {order}";
        }
        else
        {   
            // REDUNDANT: Filter logic logging
            // Console.WriteLine("No userId provided, reading messages without user filter.");
            sql = $"SELECT role, content, citations, feedback FROM hst_conversation_messages WHERE conversation_id=@conversationId ORDER BY updatedAt {order}";
        }
        var list = new List<ChatMessage>();
        using var conn = await CreateConnectionAsync();
        using (var cmd = new SqlCommand(sql, (SqlConnection)conn))
        {
            if (filterByUser)
                cmd.Parameters.AddWithValue("@userId", userId);
            cmd.Parameters.AddWithValue("@conversationId", conversationId);
            using var reader = cmd.ExecuteReader();
            while (reader.Read())
            {
                var role = reader.IsDBNull(0) ? null : reader.GetString(0);
                var contentRaw = reader.IsDBNull(1) ? null : reader.GetString(1);
                var citationsStr = reader.IsDBNull(2) ? null : reader.GetString(2);
                var feedback = reader.IsDBNull(3) ? null : reader.GetString(3);
                
                // Parse content from JSON string back to JsonElement (matches Python behavior)
                // This is crucial for chart data to be properly structured instead of string
                JsonElement content = JsonSerializer.SerializeToElement(string.Empty);
                if (!string.IsNullOrWhiteSpace(contentRaw))
                {
                    try 
                    { 
                        // Try to deserialize content as JSON first
                        content = JsonSerializer.Deserialize<JsonElement>(contentRaw);
                    } 
                    catch 
                    { 
                        // If parsing fails, treat as string
                        content = JsonSerializer.SerializeToElement(contentRaw);
                    }
                }
                
                // Parse citations as JsonElement to maintain flexibility (matches Python behavior)
                JsonElement? citations = null;
                if (!string.IsNullOrWhiteSpace(citationsStr))
                {
                    try 
                    { 
                        citations = JsonSerializer.Deserialize<JsonElement>(citationsStr);
                    } 
                    catch 
                    { 
                        // If parsing fails, treat as null
                        citations = null;
                    }
                }
                
                list.Add(new ChatMessage
                {
                    Role = role ?? string.Empty,
                    Content = content,
                    Citations = citations,
                    Feedback = feedback ?? string.Empty
                });
            }
        }
        // REDUNDANT: Message count logging
        // Console.WriteLine($"Read {list.Count} messages for conversation '{conversationId}'");
        return list;
    }

    public async Task<bool?> DeleteAsync(string? userId, string conversationId, CancellationToken ct)
    {
        // 1. Check if conversation exists
        const string checkSql = "SELECT userId FROM hst_conversations WHERE conversation_id=@c";
        using var conn = await CreateConnectionAsync();
        string? foundUserId;
        
        using (var checkCmd = new SqlCommand(checkSql, (SqlConnection)conn))
        {
            checkCmd.Parameters.AddWithValue("@c", conversationId);
            var result = checkCmd.ExecuteScalar();
            if (result == null)
                return null; // Not found
            foundUserId = result.ToString();
        }

        // 2. If userId is provided, check permission
        if (!string.IsNullOrEmpty(userId) && foundUserId != userId)
            return false; // Permission denied

        // 3. Delete conversation and messages
        string deleteMessagesSql, deleteConversationSql;
        SqlCommand delMsgCmd, delConvCmd;
        if (!string.IsNullOrEmpty(userId))
        {
            deleteMessagesSql = "DELETE FROM hst_conversation_messages WHERE userId=@u AND conversation_id=@c";
            deleteConversationSql = "DELETE FROM hst_conversations WHERE userId=@u AND conversation_id=@c";
            delMsgCmd = new SqlCommand(deleteMessagesSql, (SqlConnection)conn);
            delConvCmd = new SqlCommand(deleteConversationSql, (SqlConnection)conn);
            delMsgCmd.Parameters.AddWithValue("@u", userId);
            delMsgCmd.Parameters.AddWithValue("@c", conversationId);
            delConvCmd.Parameters.AddWithValue("@u", userId);
            delConvCmd.Parameters.AddWithValue("@c", conversationId);
        }
        else
        {
            deleteMessagesSql = "DELETE FROM hst_conversation_messages WHERE conversation_id=@c";
            deleteConversationSql = "DELETE FROM hst_conversations WHERE conversation_id=@c";
            delMsgCmd = new SqlCommand(deleteMessagesSql, (SqlConnection)conn);
            delConvCmd = new SqlCommand(deleteConversationSql, (SqlConnection)conn);
            delMsgCmd.Parameters.AddWithValue("@c", conversationId);
            delConvCmd.Parameters.AddWithValue("@c", conversationId);
        }
        delMsgCmd.ExecuteNonQuery();
        var rows = delConvCmd.ExecuteNonQuery();
        return rows > 0;
    }

    public async Task<int?> DeleteAllAsync(string? userId, CancellationToken ct)
    {
        using var conn = await CreateConnectionAsync();
        
        string deleteMessagesSql, deleteConversationsSql;
        SqlCommand delMsgCmd, delConvCmd;
        
        // If userId is provided, delete only that user's conversations
        // If userId is null/empty, allow global delete (all conversations)
        if (!string.IsNullOrEmpty(userId))
        {
            deleteMessagesSql = "DELETE FROM hst_conversation_messages WHERE userId=@u";
            deleteConversationsSql = "DELETE FROM hst_conversations WHERE userId=@u";
            delMsgCmd = new SqlCommand(deleteMessagesSql, (SqlConnection)conn);
            delConvCmd = new SqlCommand(deleteConversationsSql, (SqlConnection)conn);
            delMsgCmd.Parameters.AddWithValue("@u", userId);
            delConvCmd.Parameters.AddWithValue("@u", userId);
        }
        else
        {
            deleteMessagesSql = "DELETE FROM hst_conversation_messages";
            deleteConversationsSql = "DELETE FROM hst_conversations";
            delMsgCmd = new SqlCommand(deleteMessagesSql, (SqlConnection)conn);
            delConvCmd = new SqlCommand(deleteConversationsSql, (SqlConnection)conn);
        }
        
        // Delete messages first, then conversations
        var messagesDeleted = delMsgCmd.ExecuteNonQuery();
        var conversationsDeleted = delConvCmd.ExecuteNonQuery();
        
        return conversationsDeleted;
    }

    public async Task<bool?> RenameAsync(string? userId, string conversationId, string title, CancellationToken ct)
    {
        // 1. Check if conversation exists
        const string checkSql = "SELECT userId FROM hst_conversations WHERE conversation_id=@c";
        using var conn = await CreateConnectionAsync();
        string? foundUserId;
        using (var checkCmd = new SqlCommand(checkSql, (SqlConnection)conn))
        {
            checkCmd.Parameters.AddWithValue("@c", conversationId);
            var result = checkCmd.ExecuteScalar();
            if (result == null)
                return null; // Not found
            foundUserId = result.ToString();
        }

        // 2. If userId is provided, check permission
        if (!string.IsNullOrEmpty(userId) && foundUserId != userId)
            return false; // Permission denied

        // 3. Update title
        string updateSql;
        SqlCommand updateCmd;
        if (!string.IsNullOrEmpty(userId))
        {
            updateSql = "UPDATE hst_conversations SET title=@t, updatedAt=@n WHERE userId=@u AND conversation_id=@c";
            updateCmd = new SqlCommand(updateSql, (SqlConnection)conn);
            updateCmd.Parameters.AddWithValue("@t", title);
            updateCmd.Parameters.AddWithValue("@n", DateTime.UtcNow.ToString("o"));
            updateCmd.Parameters.AddWithValue("@u", userId);
            updateCmd.Parameters.AddWithValue("@c", conversationId);
        }
        else
        {
            updateSql = "UPDATE hst_conversations SET title=@t, updatedAt=@n WHERE conversation_id=@c";
            updateCmd = new SqlCommand(updateSql, (SqlConnection)conn);
            updateCmd.Parameters.AddWithValue("@t", title);
            updateCmd.Parameters.AddWithValue("@n", DateTime.UtcNow.ToString("o"));
            updateCmd.Parameters.AddWithValue("@c", conversationId);
        }
        var rows = updateCmd.ExecuteNonQuery();
        return rows > 0;
    }

    public async Task<string> ExecuteChatQuery(string query, CancellationToken ct)
    {
        var results = new List<Dictionary<string, object>>();
        try
        {
            using var conn = await CreateConnectionAsync();
            using var cmd = new SqlCommand(query, (SqlConnection)conn);
            using var reader = cmd.ExecuteReader();
            while (reader.Read())
            {
                var row = new Dictionary<string, object>();
                for (int i = 0; i < reader.FieldCount; i++)
                {
                    var colName = reader.GetName(i);
                    var value = reader.IsDBNull(i) ? null : reader.GetValue(i);
                    
                    // Handle data type conversions to match Python SqlQueryTool behavior
                    if (value != null)
                    {
                        // Convert DateTime, DateOnly, and TimeOnly to ISO format string like Python
                        if (value is DateTime dateTime)
                        {
                            row[colName] = dateTime.ToString("O"); // ISO 8601 format (matches Python .isoformat())
                        }
                        else if (value is DateOnly dateOnly)
                        {
                            row[colName] = dateOnly.ToString("yyyy-MM-dd"); // ISO date format
                        }
                        else if (value is TimeOnly timeOnly)
                        {
                            row[colName] = timeOnly.ToString("HH:mm:ss"); // ISO time format
                        }
                        // Convert Decimal to double like Python converts to float
                        else if (value is decimal decimalValue)
                        {
                            row[colName] = (double)decimalValue;
                        }
                        // Handle other numeric types consistently
                        else if (value is float floatValue)
                        {
                            row[colName] = (double)floatValue;
                        }
                        // Handle GUID as string for JSON serialization
                        else if (value is Guid guidValue)
                        {
                            row[colName] = guidValue.ToString();
                        }
                        else
                        {
                            row[colName] = value;
                        }
                    }
                    else
                    {
                        row[colName] = null;
                    }
                }
                results.Add(row);
            }
        }
        catch (Exception ex)
        {
            _logger.LogError(ex, "Error executing chat query");
        }
        return JsonSerializer.Serialize(results);
    }

    /// <summary>
    /// Converts ODBC connection string format to SQL Server connection string format
    /// </summary>
    private string ConvertOdbcToSqlConnectionString(string odbcConnectionString)
    {
        if (string.IsNullOrWhiteSpace(odbcConnectionString))
            throw new ArgumentException("Connection string cannot be null or empty", nameof(odbcConnectionString));

        // Parse ODBC connection string
        var parts = new Dictionary<string, string>(StringComparer.OrdinalIgnoreCase);
        var pairs = odbcConnectionString.Split(';', StringSplitOptions.RemoveEmptyEntries);
        
        foreach (var pair in pairs)
        {
            var keyValue = pair.Split('=', 2, StringSplitOptions.RemoveEmptyEntries);
            if (keyValue.Length == 2)
            {
                var key = keyValue[0].Trim();
                var value = keyValue[1].Trim();
                // Remove curly braces if present
                if (value.StartsWith("{") && value.EndsWith("}"))
                    value = value.Trim('{', '}');
                parts[key] = value;
            }
        }

        // Build SQL Server connection string
        var sqlConnectionString = new List<string>();

        // Map ODBC keywords to SQL Server keywords
        if (parts.TryGetValue("SERVER", out var server))
        {
            sqlConnectionString.Add($"Server=tcp:{server},1433");
        }

        if (parts.TryGetValue("DATABASE", out var database))
        {
            sqlConnectionString.Add($"Database={database}");
        }

        if (parts.TryGetValue("UID", out var uid))
        {
            sqlConnectionString.Add($"User Id={uid}");
        }

        if (parts.TryGetValue("PWD", out var pwd))
        {
            sqlConnectionString.Add($"Password={pwd}");
        }

        if (parts.TryGetValue("Authentication", out var auth))
        {
            sqlConnectionString.Add($"Authentication={auth}");
        }

        // Add standard settings for Fabric SQL
        sqlConnectionString.Add("Encrypt=True");
        sqlConnectionString.Add("TrustServerCertificate=False");
        sqlConnectionString.Add("Connection Timeout=30");

        var result = string.Join(";", sqlConnectionString);
        _logger.LogInformation("Converted ODBC connection string to SQL Server format");
        return result;
    }    
}<|MERGE_RESOLUTION|>--- conflicted
+++ resolved
@@ -90,24 +90,8 @@
             userId ?? "NULL", conversationId ?? "NULL", id);
         
         // Check if conversation exists
-<<<<<<< HEAD
-        string existsSql;
-        string foundUserId = null;
-        
-        // Only filter by userId if it's provided (not null/empty)
-        if (!string.IsNullOrEmpty(userId))
-        {
-            existsSql = "SELECT userId FROM hst_conversations WHERE conversation_id=@c AND userId=@u";
-        }
-        else
-        {
-            existsSql = "SELECT userId FROM hst_conversations WHERE conversation_id=@c";
-        }
-        
-=======
         const string existsSql = "SELECT userId FROM hst_conversations WHERE conversation_id=@c";
         string? foundUserId = null;
->>>>>>> 4d839419
         using (var check = new SqlCommand(existsSql, (SqlConnection)conn))
         {
             check.Parameters.Add(new SqlParameter("@c", id));
