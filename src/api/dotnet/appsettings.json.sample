--- conflicted
+++ resolved
@@ -13,13 +13,8 @@
   "FABRIC_SQL_DATABASE": "",
   "FABRIC_SQL_SERVER": "",
   "APP_ENV": "dev",
-<<<<<<< HEAD
-  "AGENT_ID_ORCHESTRATOR": "",
-  "AGENT_ID_TITLE": "",
-=======
   "AGENT_NAME_CHAT": "",
   "AGENT_NAME_TITLE": "",
->>>>>>> 50ee2fc6
   "API_UID": "",
   "APPINSIGHTS_INSTRUMENTATIONKEY": "",
   "APPLICATIONINSIGHTS_CONNECTION_STRING": "",
